--- conflicted
+++ resolved
@@ -1,10 +1,6 @@
 name := "spark-xml"
 
-<<<<<<< HEAD
-version := "0.3.4"
-=======
-version := "0.4.0"
->>>>>>> 8e15a09d
+version := "0.4.1"
 
 organization := "com.databricks"
 
@@ -14,11 +10,7 @@
 
 crossScalaVersions := Seq("2.10.5", "2.11.7")
 
-<<<<<<< HEAD
 sparkVersion := "1.6.1"
-=======
-sparkVersion := "2.0.0"
->>>>>>> 8e15a09d
 
 val testSparkVersion = settingKey[String]("The version of Spark to test against.")
 
@@ -82,4 +74,27 @@
 ScoverageSbtPlugin.ScoverageKeys.coverageHighlighting := {
   if (scalaBinaryVersion.value == "2.10") false
   else true
-}+}
+
+// -- MiMa binary compatibility checks ------------------------------------------------------------
+
+//import com.typesafe.tools.mima.core._
+//import com.typesafe.tools.mima.plugin.MimaKeys.binaryIssueFilters
+//import com.typesafe.tools.mima.plugin.MimaKeys.previousArtifact
+//import com.typesafe.tools.mima.plugin.MimaPlugin.mimaDefaultSettings
+//
+//mimaDefaultSettings ++ Seq(
+//  previousArtifact := Some("org.apache" %% "spark-xml" % "1.2.0"),
+//  binaryIssueFilters ++= Seq(
+//    // These classes are not intended to be public interfaces:
+//    ProblemFilters.excludePackage("org.apache.spark.xml.XmlRelation"),
+//    ProblemFilters.excludePackage("org.apache.spark.xml.util.InferSchema"),
+//    ProblemFilters.excludePackage("org.apache.spark.sql.readers"),
+//    ProblemFilters.excludePackage("org.apache.spark.xml.util.TypeCast"),
+//    // We allowed the private `XmlRelation` type to leak into the public method signature:
+//    ProblemFilters.exclude[IncompatibleResultTypeProblem](
+//      "org.apache.spark.xml.DefaultSource.createRelation")
+//  )
+//)
+
+// ------------------------------------------------------------------------------------------------