--- conflicted
+++ resolved
@@ -166,7 +166,6 @@
     xml.mapPartitions { iter =>
       iter.flatMap { xml =>
         // It does not have to skip for white space, since [[XmlInputFormat]]
-<<<<<<< HEAD
         // always finds the root tag without a heading space.
         val builder = DocumentBuilderFactory.newInstance().newDocumentBuilder()
 
@@ -179,16 +178,6 @@
           if (parser.isEmpty) {
             None
           }
-=======
-        // always finds the row tag without a heading space.
-        val childNode = builder.parse(new ByteArrayInputStream(xml.getBytes))
-          .getChildNodes.item(0)
-        val conf = DomConfiguration(excludeAttributeFlag, treatEmptyValuesAsNulls)
-        val parser = new DomXmlParser(childNode, conf)
-        if (parser.isEmpty) {
-          None
-        } else {
->>>>>>> 77ba3327
           Some(convertObject(parser, schema))
         } catch {
           // Java library DOMParser throws SAXException when it fails.
