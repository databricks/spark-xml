/*
 * Copyright 2014 Databricks
 *
 * Licensed under the Apache License, Version 2.0 (the "License");
 * you may not use this file except in compliance with the License.
 * You may obtain a copy of the License at
 *
 *     http://www.apache.org/licenses/LICENSE-2.0
 *
 * Unless required by applicable law or agreed to in writing, software
 * distributed under the License is distributed on an "AS IS" BASIS,
 * WITHOUT WARRANTIES OR CONDITIONS OF ANY KIND, either express or implied.
 * See the License for the specific language governing permissions and
 * limitations under the License.
 */
package com.databricks.spark.xml.parsers

import java.io.ByteArrayInputStream
import javax.xml.stream.events.{Attribute, XMLEvent}
import javax.xml.stream.events._
import javax.xml.stream.{XMLStreamException, XMLStreamConstants, XMLEventReader, XMLInputFactory}

import scala.collection.immutable.TreeMap
import scala.collection.mutable.ArrayBuffer
import scala.collection.JavaConversions._

import org.slf4j.LoggerFactory

import org.apache.spark.rdd.RDD
import org.apache.spark.sql.Row
import org.apache.spark.sql.types._
import com.databricks.spark.xml.util.TypeCast._
import com.databricks.spark.xml.XmlOptions

/**
 * Wraps parser to iteration process.
 */
private[xml] object StaxXmlParser {
  private val logger = LoggerFactory.getLogger(StaxXmlParser.getClass)

  def parse(xml: RDD[String],
            schema: StructType,
            options: XmlOptions): RDD[Row] = {
    val failFast = options.failFastFlag
    xml.mapPartitions { iter =>
      iter.flatMap { xml =>
        // It does not have to skip for white space, since `XmlInputFormat`
        // always finds the root tag without a heading space.
        val factory = XMLInputFactory.newInstance()
        val reader = new ByteArrayInputStream(xml.getBytes)
        val parser = factory.createXMLEventReader(reader)
        try {
<<<<<<< HEAD
          val rootAttributes = {
            val rootEvent = skipUntil(parser, XMLStreamConstants.START_ELEMENT)
            rootEvent.asStartElement.getAttributes
              .map(_.asInstanceOf[Attribute]).toArray
          }
          Some(convertObject(parser, schema, conf, rootAttributes))
=======
          val rootEvent = skipUntil(parser, XMLStreamConstants.START_ELEMENT)
          val rootAttributes = rootEvent.asStartElement.getAttributes
            .map(_.asInstanceOf[Attribute]).toArray
          Some(convertObject(parser, schema, options, rootAttributes))
>>>>>>> ff0d0675
        } catch {
          case _: java.lang.NumberFormatException if !failFast =>
            logger.warn("Number format exception. " +
              s"Dropping malformed line: ${xml.replaceAll("\n", "")}")
            None
          case _: java.text.ParseException | _: IllegalArgumentException  if !failFast =>
            logger.warn("Parse exception. " +
              s"Dropping malformed line: ${xml.replaceAll("\n", "")}")
            None
          case _: XMLStreamException if failFast =>
            throw new RuntimeException(s"Malformed row (failing fast): ${xml.replaceAll("\n", "")}")
          case _: XMLStreamException if !failFast =>
            logger.warn(s"Dropping malformed row: ${xml.replaceAll("\n", "")}")
            None
        }
      }
    }
  }

  /**
   * Skips elements until this meets the given type of a element
   */
  def skipUntil(parser: XMLEventReader, eventType: Int): XMLEvent = {
    var event = parser.nextEvent()
    while(parser.hasNext && event.getEventType != eventType) {
      event = parser.nextEvent()
    }
    event
  }

  /**
   * Check if current event points the EndElement.
   */
  def checkEndElement(parser: XMLEventReader, options: XmlOptions): Boolean = {
    val current = parser.peek
    current match {
      case _: EndElement => true
      case _: StartElement => false
      case _: Characters =>
        // When `Characters` is found here, we need to look further to decide
        // if this is really `EndElement` because this can be whitespace between
        // `EndElement` and `StartElement`.
        val next = {
          parser.nextEvent
          parser.peek
        }
        next match {
          case _: EndElement => true
          case _: StartElement => false
          case e: XMLEvent =>
            sys.error(s"Failed to parse data with unexpected event ${e.toString}")
        }
    }
  }

  /**
   * Parse the current token (and related children) according to a desired schema
   */
  private[xml] def convertField(parser: XMLEventReader,
                                 dataType: DataType,
                                options: XmlOptions): Any = {
    def convertComplicatedType: DataType => Any = {
      case dt: StructType => convertObject(parser, dt, options)
      case MapType(StringType, vt, _) => convertMap(parser, vt, options)
      case ArrayType(st, _) => convertField(parser, st, options)
      case udt: UserDefinedType[_] => convertField(parser, udt.sqlType, options)
    }

    val current = parser.peek
    (current, dataType) match {
      case (_: StartElement, dt: DataType) => convertComplicatedType(dt)
      case (_: EndElement, _: DataType) => null
      case (c: Characters, dt: DataType) if !c.isIgnorableWhiteSpace && c.isWhiteSpace =>
        // When `Characters` is found, we need to look further to decide
        // if this is really data or space between other elements.
        val next = {
          parser.nextEvent
          parser.peek
        }
        val data = c.asCharacters().getData
        (next, dataType) match {
          case (_: EndElement, _) => if (options.treatEmptyValuesAsNulls) null else data
          case (_: StartElement, dt: DataType) => convertComplicatedType(dt)
        }
      case (c: Characters, ArrayType(st, _)) if !c.isIgnorableWhiteSpace && !c.isWhiteSpace =>
        convertStringTo(c.asCharacters().getData, st)
      case (c: Characters, dt: DataType) if !c.isIgnorableWhiteSpace && !c.isWhiteSpace =>
        convertStringTo(c.asCharacters().getData, dt)
      case (e: XMLEvent, dt: DataType) =>
        sys.error(s"Failed to parse a value for data type $dt with event ${e.toString}")
    }
  }

  private def convertStringTo(value: String, dataType: DataType): Any = {
    dataType match {
      case LongType => signSafeToLong(value)
      case DoubleType => signSafeToDouble(value)
      case BooleanType => castTo(value, BooleanType)
      case StringType => castTo(value, StringType)
      case DateType => castTo(value, DateType)
      case TimestampType => castTo(value, TimestampType)
      case FloatType => signSafeToFloat(value)
      case ByteType => castTo(value, ByteType)
      case ShortType => castTo(value, ShortType)
      case IntegerType => signSafeToInt(value)
      case _: DecimalType => castTo(value, new DecimalType(None))
      case NullType => null
      case dataType =>
        sys.error(s"Failed to parse a value for data type $dataType.")
    }
  }

  /**
   * Parse an object as map.
   */
  private def convertMap(parser: XMLEventReader,
                         valueType: DataType,
                         options: XmlOptions): Map[String, Any] = {
    val keys = ArrayBuffer.empty[String]
    val values = ArrayBuffer.empty[Any]
    var shouldStop = false
    while (!shouldStop) {
      parser.nextEvent match {
        case e: StartElement =>
          keys += e.getName.getLocalPart
          values += convertField(parser, valueType, options)
        case _: EndElement =>
          shouldStop = checkEndElement(parser, options)
        case _ =>
          shouldStop = shouldStop && parser.hasNext
      }
    }
    keys.zip(values).toMap
  }

  /**
   * Convert string values to required data type.
   */
  private def convertValues(valuesMap: Map[String, String],
                            schema: StructType): Map[String, Any] = {
    val convertedValuesMap = collection.mutable.Map.empty[String, Any]
    valuesMap.foreach {
      case (f, v) =>
        val nameToIndex = schema.map(_.name).zipWithIndex.toMap
        nameToIndex.get(f).foreach {
          case i =>
            convertedValuesMap(f) = convertStringTo(v, schema(i).dataType)
        }
    }
    Map(convertedValuesMap.toSeq: _*)
  }

  /**
   * Parse an object from the token stream into a new Row representing the schema.
   * Fields in the xml that are not defined in the requested schema will be dropped.
   */
  private def convertObject(parser: XMLEventReader,
                            schema: StructType,
                            options: XmlOptions,
                            rootAttributes: Array[Attribute] = Array()): Row = {
    def toValuesMap(attributes: Array[Attribute]): Map[String, String] = {
      if (options.excludeAttributeFlag) {
        Map.empty[String, String]
      } else {
        val attrFields = attributes.map(options.attributePrefix + _.getName.getLocalPart)
        val attrValues = attributes.map(_.getValue)
        attrFields.zip(attrValues).toMap
      }
    }

    val row = new Array[Any](schema.length)
    var shouldStop = false
    while (!shouldStop) {
        parser.nextEvent match {
        case e: StartElement =>
          val nameToIndex = schema.map(_.name).zipWithIndex.toMap
          // If there are attributes, then we process them first.
          convertValues(toValuesMap(rootAttributes), schema).toSeq.foreach {
            case (f, v) =>
              nameToIndex.get(f).foreach(row.update(_, v))
          }
          val attributes = e.getAttributes.map(_.asInstanceOf[Attribute]).toArray
          // Set elements and other attributes to the row
          val field = e.asStartElement.getName.getLocalPart
          nameToIndex.get(field).foreach {
            case index =>
              val dataType = schema(index).dataType
              dataType match {
                case st: StructType if st.exists(_.name == options.valueTag) =>
                  // If this is the element having no children, then it wraps attributes with a row
                  // So, we first need to find the field name that has the real value and then push
                  // the value.
                  row(index) = {
                    val valuesMap = convertValues(toValuesMap(attributes), st)
                    val value = {
                      val dataType = st.filter(_.name == options.valueTag).head.dataType
                      convertField(parser, dataType, options)
                    }
                    // The attributes are sorted therefore `TreeMap` is used.
                    val row = (TreeMap(options.valueTag -> value) ++ valuesMap).values.toSeq
                    Row.fromSeq(row)
                  }
                case _: StructType =>
                  // If there are attributes, then we process them first.
                  convertValues(toValuesMap(attributes), schema).toSeq.foreach {
                    case (f, v) =>
                      nameToIndex.get(f).foreach(row.update(_, v))
                  }
                  row(index) = convertField(parser, dataType, options)
                case _: ArrayType =>
                  val elements = {
                    val values = Option(row(index))
                      .map(_.asInstanceOf[ArrayBuffer[Any]])
                      .getOrElse(ArrayBuffer.empty[Any])
                    val newValue = convertField(parser, dataType, options)
                    values :+ newValue
                  }
                  row(index) = elements
                case _ =>
                  row(index) = convertField(parser, dataType, options)
              }
          }
        case _: EndElement =>
          shouldStop = checkEndElement(parser, options)
        case _ =>
          shouldStop = shouldStop && parser.hasNext
      }
    }
    Row.fromSeq(row)
  }
}<|MERGE_RESOLUTION|>--- conflicted
+++ resolved
@@ -50,19 +50,12 @@
         val reader = new ByteArrayInputStream(xml.getBytes)
         val parser = factory.createXMLEventReader(reader)
         try {
-<<<<<<< HEAD
           val rootAttributes = {
             val rootEvent = skipUntil(parser, XMLStreamConstants.START_ELEMENT)
             rootEvent.asStartElement.getAttributes
               .map(_.asInstanceOf[Attribute]).toArray
           }
-          Some(convertObject(parser, schema, conf, rootAttributes))
-=======
-          val rootEvent = skipUntil(parser, XMLStreamConstants.START_ELEMENT)
-          val rootAttributes = rootEvent.asStartElement.getAttributes
-            .map(_.asInstanceOf[Attribute]).toArray
           Some(convertObject(parser, schema, options, rootAttributes))
->>>>>>> ff0d0675
         } catch {
           case _: java.lang.NumberFormatException if !failFast =>
             logger.warn("Number format exception. " +
