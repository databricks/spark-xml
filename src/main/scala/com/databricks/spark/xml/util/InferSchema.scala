--- conflicted
+++ resolved
@@ -87,19 +87,12 @@
         val reader = new ByteArrayInputStream(xml.getBytes)
         val parser = factory.createXMLEventReader(reader)
         try {
-<<<<<<< HEAD
           val rootAttributes = {
             val rootEvent = skipUntil(parser, XMLStreamConstants.START_ELEMENT)
             rootEvent.asStartElement.getAttributes
               .map(_.asInstanceOf[Attribute]).toArray
           }
-          Some(inferObject(parser, conf, rootAttributes))
-=======
-          val rootEvent = skipUntil(parser, XMLStreamConstants.START_ELEMENT)
-          val rootAttributes = rootEvent.asStartElement.getAttributes
-            .map(_.asInstanceOf[Attribute]).toArray
           Some(inferObject(parser, options, rootAttributes))
->>>>>>> ff0d0675
         } catch {
           case _: java.lang.NumberFormatException if !failFast =>
             logger.warn("Number format exception. " +
