--- conflicted
+++ resolved
@@ -39,13 +39,9 @@
                  samplingRatio: Double = 1.0,
                  excludeAttributeFlag: Boolean = false,
                  treatEmptyValuesAsNulls: Boolean = false,
-<<<<<<< HEAD
                  failFastFlag: Boolean = false,
-                 charset: String = XmlFile.DEFAULT_CHARSET.name()
-                 ): DataFrame = {
-=======
                  charset: String = XmlFile.DEFAULT_CHARSET.name()): DataFrame = {
->>>>>>> 77ba3327
+
 
       val xmlRelation = XmlRelation(
         () => XmlFile.withCharset(sqlContext.sparkContext, filePath, charset, rowTag),
