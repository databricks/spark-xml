/*
 * Copyright 2014 Databricks
 *
 * Licensed under the Apache License, Version 2.0 (the "License");
 * you may not use this file except in compliance with the License.
 * You may obtain a copy of the License at
 *
 *     http://www.apache.org/licenses/LICENSE-2.0
 *
 * Unless required by applicable law or agreed to in writing, software
 * distributed under the License is distributed on an "AS IS" BASIS,
 * WITHOUT WARRANTIES OR CONDITIONS OF ANY KIND, either express or implied.
 * See the License for the specific language governing permissions and
 * limitations under the License.
 */
package com.databricks.spark.xml

import org.slf4j.LoggerFactory

import com.databricks.spark.xml.util.ParseModes

/**
 * Options for the XML data source.
 */
private[xml] class XmlOptions(
    @transient private val parameters: Map[String, String])
  extends Serializable{
  private val logger = LoggerFactory.getLogger(XmlRelation.getClass)

  val charset = parameters.getOrElse("charset", XmlOptions.DEFAULT_CHARSET)
  val codec = parameters.get("compression").orElse(parameters.get("codec")).orNull
  val rowTag = parameters.getOrElse("rowTag", XmlOptions.DEFAULT_ROW_TAG)
  val rootTag = parameters.getOrElse("rootTag", XmlOptions.DEFAULT_ROOT_TAG)
  val samplingRatio = parameters.get("samplingRatio").map(_.toDouble).getOrElse(1.0)
  val excludeAttributeFlag = parameters.get("excludeAttribute").map(_.toBoolean).getOrElse(false)
  val treatEmptyValuesAsNulls =
    parameters.get("treatEmptyValuesAsNulls").map(_.toBoolean).getOrElse(false)
  val attributePrefix =
    parameters.getOrElse("attributePrefix", XmlOptions.DEFAULT_ATTRIBUTE_PREFIX)
  val valueTag = parameters.getOrElse("valueTag", XmlOptions.DEFAULT_VALUE_TAG)
  val nullValue = parameters.getOrElse("nullValue", XmlOptions.DEFAULT_NULL_VALUE)

<<<<<<< HEAD
  // Leave this option for backwards compatibility.
  private val failFastFlag = parameters.get("failFast").map(_.toBoolean).getOrElse(false)
  private val parseMode = if (failFastFlag) {
    parameters.getOrElse("mode", ParseModes.FAIL_FAST_MODE)
  } else {
    parameters.getOrElse("mode", ParseModes.PERMISSIVE_MODE)
  }

  // Parse mode flags
  if (!ParseModes.isValidMode(parseMode)) {
    logger.warn(s"$parseMode is not a valid parse mode. Using ${ParseModes.DEFAULT}.")
  }

  val failFast = ParseModes.isFailFastMode(parseMode)
  val dropMalformed = ParseModes.isDropMalformedMode(parseMode)
  val permissive = ParseModes.isPermissiveMode(parseMode)

  val columnNameOfCorruptRecord = "_corrupt_record"
=======
  require(rowTag.nonEmpty, "'rowTag' option should not be empty string.")
  require(attributePrefix.nonEmpty, "'attributePrefix' option should not be empty string.")
  require(valueTag.nonEmpty, "'valueTag' option should not be empty string.")
>>>>>>> 5ca45791
}

private[xml] object XmlOptions {
  val DEFAULT_ATTRIBUTE_PREFIX = "_"
  val DEFAULT_VALUE_TAG = "_VALUE"
  val DEFAULT_ROW_TAG = "ROW"
  val DEFAULT_ROOT_TAG = "ROWS"
  val DEFAULT_CHARSET = "UTF-8"
  val DEFAULT_NULL_VALUE = null

  def apply(parameters: Map[String, String]): XmlOptions = new XmlOptions(parameters)
}<|MERGE_RESOLUTION|>--- conflicted
+++ resolved
@@ -40,7 +40,6 @@
   val valueTag = parameters.getOrElse("valueTag", XmlOptions.DEFAULT_VALUE_TAG)
   val nullValue = parameters.getOrElse("nullValue", XmlOptions.DEFAULT_NULL_VALUE)
 
-<<<<<<< HEAD
   // Leave this option for backwards compatibility.
   private val failFastFlag = parameters.get("failFast").map(_.toBoolean).getOrElse(false)
   private val parseMode = if (failFastFlag) {
@@ -59,11 +58,10 @@
   val permissive = ParseModes.isPermissiveMode(parseMode)
 
   val columnNameOfCorruptRecord = "_corrupt_record"
-=======
+
   require(rowTag.nonEmpty, "'rowTag' option should not be empty string.")
   require(attributePrefix.nonEmpty, "'attributePrefix' option should not be empty string.")
   require(valueTag.nonEmpty, "'valueTag' option should not be empty string.")
->>>>>>> 5ca45791
 }
 
 private[xml] object XmlOptions {
