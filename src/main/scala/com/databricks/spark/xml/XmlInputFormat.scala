--- conflicted
+++ resolved
@@ -143,7 +143,6 @@
    * @return whether it reads successfully
    */
   private def next(key: LongWritable, value: Text): Boolean = {
-<<<<<<< HEAD
     if (readUntilMatch(startTag, withinBlock = false, force = false)) {
       try {
         buffer.write(currentStartTag)
@@ -161,15 +160,6 @@
         	  value.set(buffer.getData, 0, buffer.getLength)            
         	  true
           }
-=======
-    if (readUntilStartElement()) {
-      try {
-        buffer.write(currentStartTag)
-        if (readUntilEndElement()) {
-          key.set(filePosition.getPos)
-          value.set(buffer.getData, 0, buffer.getLength)
-          true
->>>>>>> 8e15a09d
         } else {
           false
         }
@@ -181,7 +171,6 @@
     }
   }
 
-<<<<<<< HEAD
   /**
    * Read until the given data are matched with `mat`.
    * When withinBlock is true, it saves the data came in.
@@ -217,90 +206,11 @@
         }
 
         i = 0
-=======
-  private def readUntilStartElement(): Boolean = {
-    currentStartTag = startTag
-    var i = 0
-    while (true) {
-      val b = in.read()
-      if (b == -1 || (i == 0 && filePosition.getPos > end)) {
-        // End of file or end of split.
+      }
+      if (!withinBlock && i == 0 && filePosition.getPos > end) {
         return false
-      } else {
-        if (b == startTag(i)) {
-          if (i >= startTag.length - 1) {
-            // Found start tag.
-            return true
-          } else {
-            // In start tag.
-            i += 1
-          }
-        } else {
-          if (i == (startTag.length - angleBracket.length) && checkAttributes(b)) {
-            // Found start tag with attributes.
-            return true
-          } else {
-            // Not in start tag.
-            i = 0
-          }
-        }
->>>>>>> 8e15a09d
-      }
-    }
-    // Unreachable.
-    false
-  }
-
-  private def readUntilEndElement(): Boolean = {
-    var si = 0
-    var ei = 0
-    var depth = 0
-    while (true) {
-      val b = in.read()
-      if (b == -1) {
-        // End of file (ignore end of split).
-        return false
-      } else {
-        buffer.write(b)
-        if (b == startTag(si) && b == endTag(ei)) {
-          // In start tag or end tag.
-          si += 1
-          ei += 1
-        } else if (b == startTag(si)) {
-          if (si >= startTag.length - 1) {
-            // Found start tag.
-            si = 0
-            ei = 0
-            depth += 1
-          } else {
-            // In start tag.
-            si += 1
-            ei = 0
-          }
-        } else if (b == endTag(ei)) {
-          if (ei >= endTag.length - 1) {
-            if (depth == 0) {
-              // Found closing end tag.
-              return true
-            } else {
-              // Found nested end tag.
-              si = 0
-              ei = 0
-              depth -= 1
-            }
-          } else {
-            // In end tag.
-            si = 0
-            ei += 1
-          }
-        } else {
-          // Not in start tag or end tag.
-          si = 0
-          ei = 0
-        }
-      }
-    }
-    // Unreachable.
+      }
+    }
     false
   }
 
