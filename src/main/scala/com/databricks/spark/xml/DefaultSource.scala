--- conflicted
+++ resolved
@@ -20,11 +20,7 @@
 import org.apache.spark.sql.sources._
 import org.apache.spark.sql.types.StructType
 import org.apache.spark.sql.{DataFrame, SQLContext, SaveMode}
-<<<<<<< HEAD
 import com.databricks.spark.xml.util.{TypeCast, XmlFile}
-=======
-import com.databricks.spark.xml.util.{ParseModes, XmlFile}
->>>>>>> 77ba3327
 
 /**
  * Provides access to XML data from pure SQL statements (i.e. for users of the
@@ -71,16 +67,7 @@
 
     val samplingRatio = parameters.get("samplingRatio").map(_.toDouble).getOrElse(1.0)
 
-<<<<<<< HEAD
-    val rootTag = parameters.getOrElse("rootTag", "").trim
-    if (rootTag == "") {
-      throw new Exception("root tag must be given.")
-    }
-=======
-    val parseMode = parameters.getOrElse("mode", ParseModes.DEFAULT)
-
     val rowTag = parameters.getOrElse("rowTag", XmlFile.DEFAULT_ROW_TAG)
->>>>>>> 77ba3327
 
     val failFast = parameters.getOrElse("failFast", "false")
     val failFastFlag = checkedCastToBoolean(failFast, "failFast")
