--- conflicted
+++ resolved
@@ -20,11 +20,8 @@
 import org.apache.spark.sql.sources._
 import org.apache.spark.sql.types.StructType
 import org.apache.spark.sql.{DataFrame, SQLContext, SaveMode}
-<<<<<<< HEAD
-import com.databricks.spark.xml.util.{CompressionCodecs, TypeCast, XmlFile}
-=======
+import com.databricks.spark.xml.util.CompressionCodecs
 import com.databricks.spark.xml.util.XmlFile
->>>>>>> 27e77144
 
 /**
  * Provides access to XML data from pure SQL statements (i.e. for users of the
@@ -93,12 +90,8 @@
     }
     if (doSave) {
       // Only save data when the save mode is not ignore.
-<<<<<<< HEAD
       val codecClass =
-        CompressionCodecs.getCodecClass(XmlOptions.createFromConfigMap(parameters).codec)
-=======
-      val codecClass = compressionCodecClass(XmlOptions(parameters).codec)
->>>>>>> 27e77144
+        CompressionCodecs.getCodecClass(XmlOptions(parameters).codec)
       data.saveAsXmlFile(filesystemPath.toString, parameters, codecClass)
     }
     createRelation(sqlContext, parameters, data.schema)
