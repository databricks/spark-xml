/*
 * Copyright 2014 Databricks
 *
 * Licensed under the Apache License, Version 2.0 (the "License");
 * you may not use this file except in compliance with the License.
 * You may obtain a copy of the License at
 *
 *     http://www.apache.org/licenses/LICENSE-2.0
 *
 * Unless required by applicable law or agreed to in writing, software
 * distributed under the License is distributed on an "AS IS" BASIS,
 * WITHOUT WARRANTIES OR CONDITIONS OF ANY KIND, either express or implied.
 * See the License for the specific language governing permissions and
 * limitations under the License.
 */
package com.databricks.spark.xml

import java.io.File
import java.nio.charset.UnsupportedCharsetException

import org.scalatest.{BeforeAndAfterAll, FunSuite}

import org.apache.spark.SparkContext
import org.apache.spark.sql.{Row, SQLContext}
import org.apache.spark.sql.types._

abstract class AbstractXmlSuite extends FunSuite with BeforeAndAfterAll {
  val tempEmptyDir = "target/test/empty/"

  val agesFile = "src/test/resources/ages.xml"
  val agesFileTag = "ROW"

  val agesAttributeFile = "src/test/resources/ages-attribute.xml"
  val agesAttributeFileTag = "ROW"

  val booksFile = "src/test/resources/books.xml"
  val booksFileTag = "book"

  val booksNestedObjectFile = "src/test/resources/books-nested-object.xml"
  val booksNestedObjectFileTag = "book"

  val booksNestedArrayFile = "src/test/resources/books-nested-array.xml"
  val booksNestedArrayFileTag = "book"

  val booksComplicatedFile = "src/test/resources/books-complicated.xml"
  val booksComplicatedFileTag = "book"
  val booksComplicatedFileRootTag = "books"

  val carsFile = "src/test/resources/cars.xml"
  val carsFileTag = "ROW"

  val carsUnbalancedFile = "src/test/resources/cars-unbalanced-elements.xml"
  val carsUnbalancedFileTag = "ROW"

  val nullNumbersFile = "src/test/resources/null-numbers.xml"
  val nullNumbersFileTag = "ROW"

  val emptyFile = "src/test/resources/empty.xml"
  val emptyFileTag = "ROW"

  val numCars = 3
  val numBooks = 12
  val numBooksComplicated = 3

  private var sqlContext: SQLContext = _

  override protected def beforeAll(): Unit = {
    super.beforeAll()
    sqlContext = new SQLContext(new SparkContext("local[2]", "XmlSuite"))
  }

  override protected def afterAll(): Unit = {
    try {
      sqlContext.sparkContext.stop()
    } finally {
      super.afterAll()
    }
  }

  test("DSL test") {
    val results = sqlContext
      .xmlFile(carsFile, rowTag = carsFileTag)
      .select("year")
      .collect()

    assert(results.size === numCars)
  }

  test("DSL test bad charset name") {
    val exception = intercept[UnsupportedCharsetException] {
      val results = sqlContext
        .xmlFile(carsFile, rowTag = carsFileTag, charset = "1-9588-osi")
        .select("year")
        .collect()
    }
    assert(exception.getMessage.contains("1-9588-osi"))
  }

  test("DDL test") {
    sqlContext.sql(
      s"""
         |CREATE TEMPORARY TABLE carsTable
         |USING com.databricks.spark.xml
         |OPTIONS (path "$carsFile", rowTag "$carsFileTag")
      """.stripMargin.replaceAll("\n", " "))

    assert(sqlContext.sql("SELECT year FROM carsTable").collect().size === numCars)
  }

  test("DDL test with alias name") {
    assume(org.apache.spark.SPARK_VERSION.take(3) >= "1.5",
      "Datasource alias feature was added in Spark 1.5")

    sqlContext.sql(
      s"""
         |CREATE TEMPORARY TABLE carsTable
         |USING xml
         |OPTIONS (path "$carsFile", rootTag "$carsFileTag")
      """.stripMargin.replaceAll("\n", " "))

    assert(sqlContext.sql("SELECT year FROM carsTable").collect().size === numCars)
  }

//   TODO: We need to support mode
//  test("DSL test for DROPMALFORMED parsing mode") {
//    val results = new XmlReader()
//      .withParseMode(ParseModes.DROP_MALFORMED_MODE)
//      .withUseHeader(true)
//      .withParserLib(parserLib)
//      .xmlFile(sqlContext, carsFile)
//      .select("year")
//      .collect()
//
//    assert(results.size === numCars - 1)
//  }

  // TODO: We need to support mode
//  test("DSL test for FAILFAST parsing mode") {
//    val parser = new XmlReader()
//      .withParseMode(ParseModes.FAIL_FAST_MODE)
//      .withUseHeader(true)
//      .withParserLib(parserLib)
//
//    val exception = intercept[SparkException]{
//      parser.xmlFile(sqlContext, carsFile)
//        .select("year")
//        .collect()
//    }
//
//    assert(exception.getMessage.contains("Malformed line in FAILFAST mode: 2015,Chevy,Volt"))
//  }

  test("DSL test with empty file and known schema") {
    val results = new XmlReader()
      .withSchema(StructType(List(StructField("column", StringType, false))))
      .withRowTag(emptyFileTag)
      .xmlFile(sqlContext, emptyFile)
      .count()

    assert(results === 0)
  }

  test("DSL test with poorly formatted file and string schema") {
    val stringSchema = new StructType(
      Array(
        StructField("year", LongType, true),
        StructField("make", StringType, true),
        StructField("model", StringType, true),
        StructField("comment", StringType, true)
      )
    )
    val results = new XmlReader()
      .withSchema(stringSchema)
      .withRowTag(carsUnbalancedFileTag)
      .xmlFile(sqlContext, carsUnbalancedFile)
      .count()

    assert(results === 3)
  }

  test("DDL test with empty file") {
    sqlContext.sql(s"""
           |CREATE TEMPORARY TABLE carsTable
           |(year double, make string, model string, comments string, grp string)
           |USING com.databricks.spark.xml
           |OPTIONS (path "$emptyFile", rowTag "$emptyFileTag")
      """.stripMargin.replaceAll("\n", " "))

    assert(sqlContext.sql("SELECT count(*) FROM carsTable").collect().head(0) === 0)
  }

  test("SQL test insert overwrite") {
    TestUtils.deleteRecursively(new File(tempEmptyDir))
    new File(tempEmptyDir).mkdirs()
    sqlContext.sql(
      s"""
         |CREATE TEMPORARY TABLE booksTableIO
         |USING com.databricks.spark.xml
         |OPTIONS (path "$booksFile", rowTag "$booksFileTag")
      """.stripMargin.replaceAll("\n", " "))
    sqlContext.sql(
      s"""
         |CREATE TEMPORARY TABLE booksTableEmpty
         |(author string, description string, genre string,
         |id string, price double, publish_date string, title string)
         |USING com.databricks.spark.xml
         |OPTIONS (path "$tempEmptyDir")
      """.stripMargin.replaceAll("\n", " "))

    assert(sqlContext.sql("SELECT * FROM booksTableIO").collect().size === numBooks)
    assert(sqlContext.sql("SELECT * FROM booksTableEmpty").collect().isEmpty)

    sqlContext.sql(
      s"""
         |INSERT OVERWRITE TABLE booksTableEmpty
         |SELECT * FROM booksTableIO
      """.stripMargin.replaceAll("\n", " "))
    assert(sqlContext.sql("SELECT * FROM booksTableEmpty").collect().size == numBooks)
  }

  test("DSL save") {
    // Create temp directory
    TestUtils.deleteRecursively(new File(tempEmptyDir))
    new File(tempEmptyDir).mkdirs()
    val copyFilePath = tempEmptyDir + "books-copy.xml"

    val books = sqlContext.xmlFile(booksComplicatedFile, rowTag = booksComplicatedFileTag)
    books.saveAsXmlFile(copyFilePath,
      Map("rootTag" -> booksComplicatedFileRootTag, "rowTag" -> booksComplicatedFileTag))

    val booksCopy = sqlContext.xmlFile(copyFilePath + "/", rowTag = booksComplicatedFileTag)

    assert(booksCopy.count == books.count)
    assert(booksCopy.collect.map(_.toString).toSet === books.collect.map(_.toString).toSet)
  }

  test("DSL save dataframe not read from a XML file") {
    // Create temp directory
    TestUtils.deleteRecursively(new File(tempEmptyDir))
    new File(tempEmptyDir).mkdirs()
    val copyFilePath = tempEmptyDir + "data-copy.xml"

    val schema = StructType(
      List(StructField("a", ArrayType(ArrayType(StringType)), nullable = true)))
    val data = sqlContext.sparkContext.parallelize(
      List(List(List("aa", "bb"), List("aa", "bb")))).map(Row(_))
    val df = sqlContext.createDataFrame(data, schema)
    df.saveAsXmlFile(copyFilePath)

    // When [[ArrayType]] has [[ArrayType]] as elements, it is confusing what is the element
    // name for XML file. Now, it is "item". So, "item" field is additionally added
    // to wrap the element.
    val schemaCopy = StructType(
      List(StructField("a", ArrayType(
        StructType(List(StructField("item", ArrayType(StringType), nullable = true)))),
          nullable = true)))
    val dfCopy = sqlContext.xmlFile(copyFilePath + "/")

    assert(dfCopy.count == df.count)
    assert(dfCopy.schema === schemaCopy)
  }

  test("DSL test schema inferred correctly") {
    val results = sqlContext
      .xmlFile(booksFile, rowTag = booksFileTag)

    assert(results.schema == StructType(List(
      StructField("author", StringType, nullable = true),
      StructField("description", StringType, nullable = true),
      StructField("genre", StringType, nullable = true),
      StructField("id", StringType, nullable = true),
      StructField("price", DoubleType, nullable = true),
      StructField("publish_date", StringType, nullable = true),
      StructField("title", StringType, nullable = true))
    ))

    assert(results.collect().size === numBooks)
  }

  test("DSL test schema inferred correctly with sampling ratio") {
    val results = sqlContext
      .xmlFile(booksFile, rowTag = booksFileTag, samplingRatio = 0.5)

    assert(results.schema == StructType(List(
      StructField("author", StringType, nullable = true),
      StructField("description", StringType, nullable = true),
      StructField("genre", StringType, nullable = true),
      StructField("id", StringType, nullable = true),
      StructField("price", DoubleType, nullable = true),
      StructField("publish_date", StringType, nullable = true),
      StructField("title", StringType, nullable = true))
    ))

    assert(results.collect().size === numBooks)
  }

  test("DSL test schema (object) inferred correctly") {
    val results = sqlContext
      .xmlFile(booksNestedObjectFile, rowTag = booksNestedObjectFileTag)

    assert(results.schema == StructType(List(
      StructField("author", StringType, nullable = true),
      StructField("description", StringType, nullable = true),
      StructField("genre", StringType, nullable = true),
      StructField("id", StringType, nullable = true),
      StructField("price", DoubleType, nullable = true),
      StructField("publish_dates", StructType(
        List(StructField("publish_date", StringType))), nullable = true),
      StructField("title", StringType, nullable = true))
    ))

    assert(results.collect().size === numBooks)
  }

  test("DSL test schema (array) inferred correctly") {
    val results = sqlContext
      .xmlFile(booksNestedArrayFile, rowTag = booksNestedArrayFileTag)

    assert(results.schema == StructType(List(
      StructField("author", StringType, nullable = true),
      StructField("description", StringType, nullable = true),
      StructField("genre", StringType, nullable = true),
      StructField("id", StringType, nullable = true),
      StructField("price", DoubleType, nullable = true),
      StructField("publish_date", ArrayType(StringType), nullable = true),
      StructField("title", StringType, nullable = true))
    ))

    assert(results.collect().size === numBooks)
  }

  test("DSL test schema (complicated) inferred correctly") {
    val results = sqlContext
      .xmlFile(booksComplicatedFile, rowTag = booksComplicatedFileTag)

    assert(results.schema == StructType(List(
      StructField("author", StringType, nullable = true),
      StructField("genre", StructType(
        List(StructField("genreid", LongType),
          StructField("name", StringType))),
        nullable = true),
      StructField("id", StringType, nullable = true),
      StructField("price", DoubleType, nullable = true),
      StructField("publish_dates", StructType(
        List(StructField("publish_date",
            ArrayType(StructType(
                List(StructField("day", LongType, nullable = true),
                  StructField("month", LongType, nullable = true),
                  StructField("tag", StringType, nullable = true),
                  StructField("year", LongType, nullable = true))))))),
        nullable = true),
      StructField("title", StringType, nullable = true))
    ))

    assert(results.collect().size === numBooksComplicated)
  }

  test("DSL test schema (excluding tags) inferred correctly") {
    val results = new XmlReader()
      .withExcludeAttribute(true)
      .withRootTag(booksFileTag)
      .xmlFile(sqlContext, booksFile)

    val schema = StructType(List(
      StructField("author", StringType, nullable = true),
      StructField("description", StringType, nullable = true),
      StructField("genre", StringType, nullable = true),
      StructField("price", DoubleType, nullable = true),
      StructField("publish_date", StringType, nullable = true),
      StructField("title", StringType, nullable = true))
    )

    assert(results.schema === schema)
  }

  test("DSL test with different data types") {
    val stringSchema = new StructType(
      Array(
        StructField("year", IntegerType, true),
        StructField("make", StringType, true),
        StructField("model", StringType, true),
        StructField("comment", StringType, true)
      )
    )
    val results = new XmlReader()
      .withSchema(stringSchema)
      .withRowTag(carsUnbalancedFileTag)
      .xmlFile(sqlContext, carsUnbalancedFile)
      .count()

    assert(results === 3)
  }

  test("DSL test inferred schema passed through") {
    val dataFrame = sqlContext
      .xmlFile(carsFile, rowTag = carsFileTag)

    val results = dataFrame
      .select("comment", "year")
      .where(dataFrame("year") === 2012)

    assert(results.first.getString(0) === "No comment")
    assert(results.first.getLong(1) === 2012)
  }

  test("DSL test nullable fields") {
    val results = new XmlReader()
      .withSchema(StructType(List(StructField("name", StringType, false),
<<<<<<< HEAD
                                  StructField("age", StringType, true))))
      .withRootTag(nullNumbersFileTag)
      .xmlFile(sqlContext, nullNumbersFile)
      .collect()

    assert(results.head.toSeq === Seq("alice", "35"))
    assert(results(1).toSeq === Seq("bob", ""))
    assert(results(2).toSeq === Seq("coc", "24"))
  }

  test("DSL test for treating empty string as null value") {
    val results = new XmlReader()
      .withSchema(StructType(List(StructField("name", StringType, false),
      StructField("age", IntegerType, true))))
      .withRootTag(nullNumbersFileTag)
      .withTreatEmptyValuesAsNulls(true)
=======
                                  StructField("age", IntegerType, true))))
      .withRowTag(nullNumbersFileTag)
>>>>>>> 6d134c37
      .xmlFile(sqlContext, nullNumbersFile)
      .collect()

    assert(results(1).toSeq === Seq("bob", null))
  }
}

class XmlSuite extends AbstractXmlSuite {
}<|MERGE_RESOLUTION|>--- conflicted
+++ resolved
@@ -358,7 +358,7 @@
   test("DSL test schema (excluding tags) inferred correctly") {
     val results = new XmlReader()
       .withExcludeAttribute(true)
-      .withRootTag(booksFileTag)
+      .withRowTag(booksFileTag)
       .xmlFile(sqlContext, booksFile)
 
     val schema = StructType(List(
@@ -406,9 +406,8 @@
   test("DSL test nullable fields") {
     val results = new XmlReader()
       .withSchema(StructType(List(StructField("name", StringType, false),
-<<<<<<< HEAD
                                   StructField("age", StringType, true))))
-      .withRootTag(nullNumbersFileTag)
+      .withRowTag(nullNumbersFileTag)
       .xmlFile(sqlContext, nullNumbersFile)
       .collect()
 
@@ -421,12 +420,8 @@
     val results = new XmlReader()
       .withSchema(StructType(List(StructField("name", StringType, false),
       StructField("age", IntegerType, true))))
-      .withRootTag(nullNumbersFileTag)
+      .withRowTag(nullNumbersFileTag)
       .withTreatEmptyValuesAsNulls(true)
-=======
-                                  StructField("age", IntegerType, true))))
-      .withRowTag(nullNumbersFileTag)
->>>>>>> 6d134c37
       .xmlFile(sqlContext, nullNumbersFile)
       .collect()
 
