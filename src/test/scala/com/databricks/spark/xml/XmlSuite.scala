/*
 * Copyright 2014 Databricks
 *
 * Licensed under the Apache License, Version 2.0 (the "License");
 * you may not use this file except in compliance with the License.
 * You may obtain a copy of the License at
 *
 *     http://www.apache.org/licenses/LICENSE-2.0
 *
 * Unless required by applicable law or agreed to in writing, software
 * distributed under the License is distributed on an "AS IS" BASIS,
 * WITHOUT WARRANTIES OR CONDITIONS OF ANY KIND, either express or implied.
 * See the License for the specific language governing permissions and
 * limitations under the License.
 */
package com.databricks.spark.xml

import java.io.File
import java.nio.charset.UnsupportedCharsetException

import org.scalatest.{BeforeAndAfterAll, FunSuite}

<<<<<<< HEAD
import org.apache.spark.{SparkException, SparkContext}
import org.apache.spark.sql.SQLContext
=======
import org.apache.spark.SparkContext
import org.apache.spark.sql.{Row, SQLContext}
>>>>>>> 77ba3327
import org.apache.spark.sql.types._

abstract class AbstractXmlSuite extends FunSuite with BeforeAndAfterAll {
  val tempEmptyDir = "target/test/empty/"

  val agesFile = "src/test/resources/ages.xml"
  val agesFileTag = "ROW"

  val agesAttributeFile = "src/test/resources/ages-attribute.xml"
  val agesAttributeFileTag = "ROW"

  val booksFile = "src/test/resources/books.xml"
  val booksFileTag = "book"

  val booksNestedObjectFile = "src/test/resources/books-nested-object.xml"
  val booksNestedObjectFileTag = "book"

  val booksNestedArrayFile = "src/test/resources/books-nested-array.xml"
  val booksNestedArrayFileTag = "book"

  val booksComplicatedFile = "src/test/resources/books-complicated.xml"
  val booksComplicatedFileTag = "book"
  val booksComplicatedFileRootTag = "books"

  val carsFile = "src/test/resources/cars.xml"
  val carsFileTag = "ROW"

  val carsUnbalancedFile = "src/test/resources/cars-unbalanced-elements.xml"
  val carsUnbalancedFileTag = "ROW"

  val carsMalformedFile = "src/test/resources/cars-malformed.xml"
  val carsMalformedFileTag = "ROW"

  val nullNumbersFile = "src/test/resources/null-numbers.xml"
  val nullNumbersFileTag = "ROW"

  val emptyFile = "src/test/resources/empty.xml"
  val emptyFileTag = "ROW"

  val numCars = 3
  val numBooks = 12
  val numBooksComplicated = 3

  private var sqlContext: SQLContext = _

  override protected def beforeAll(): Unit = {
    super.beforeAll()
    sqlContext = new SQLContext(new SparkContext("local[2]", "XmlSuite"))
  }

  override protected def afterAll(): Unit = {
    try {
      sqlContext.sparkContext.stop()
    } finally {
      super.afterAll()
    }
  }

  test("DSL test") {
    val results = sqlContext
      .xmlFile(carsFile, rowTag = carsFileTag)
      .select("year")
      .collect()

    assert(results.size === numCars)
  }

  test("DSL test bad charset name") {
    val exception = intercept[UnsupportedCharsetException] {
      val results = sqlContext
        .xmlFile(carsFile, rowTag = carsFileTag, charset = "1-9588-osi")
        .select("year")
        .collect()
    }
    assert(exception.getMessage.contains("1-9588-osi"))
  }

  test("DDL test") {
    sqlContext.sql(
      s"""
         |CREATE TEMPORARY TABLE carsTable
         |USING com.databricks.spark.xml
         |OPTIONS (path "$carsFile", rowTag "$carsFileTag")
      """.stripMargin.replaceAll("\n", " "))

    assert(sqlContext.sql("SELECT year FROM carsTable").collect().size === numCars)
  }

  test("DDL test with alias name") {
    assume(org.apache.spark.SPARK_VERSION.take(3) >= "1.5",
      "Datasource alias feature was added in Spark 1.5")

    sqlContext.sql(
      s"""
         |CREATE TEMPORARY TABLE carsTable
         |USING xml
         |OPTIONS (path "$carsFile", rootTag "$carsFileTag")
      """.stripMargin.replaceAll("\n", " "))

    assert(sqlContext.sql("SELECT year FROM carsTable").collect().size === numCars)
  }

  test("DSL test for parsing a malformed XML file") {
    val results = new XmlReader()
      .withFailFast(false)
      .withRootTag(carsMalformedFileTag)
      .xmlFile(sqlContext, carsMalformedFile)
      .count()

    assert(results === 1)
  }

  test("DSL test for failing fast") {
    // Inferring schema
    val exceptionInSchema = intercept[SparkException]{
      new XmlReader()
        .withFailFast(true)
        .withRootTag(carsMalformedFileTag)
        .xmlFile(sqlContext, carsMalformedFile)
        .printSchema()
    }
    assert(exceptionInSchema.getMessage.contains("Malformed row (failing fast)"))

<<<<<<< HEAD
    // Parsing the actual content
    val schema = new StructType(
      Array(
        StructField("year", LongType, true),
        StructField("make", StringType, true),
        StructField("model", StringType, true),
        StructField("comment", StringType, true)
      )
    )
    val exceptionInContent = intercept[SparkException]{
      new XmlReader()
        .withFailFast(true)
        .withSchema(schema)
        .withRootTag(carsMalformedFileTag)
        .xmlFile(sqlContext, carsMalformedFile)
        .count()
    }
    assert(exceptionInContent.getMessage.contains("Malformed row (failing fast)"))
  }

=======
>>>>>>> 77ba3327
  test("DSL test with empty file and known schema") {
    val results = new XmlReader()
      .withSchema(StructType(List(StructField("column", StringType, false))))
      .withRowTag(emptyFileTag)
      .xmlFile(sqlContext, emptyFile)
      .count()

    assert(results === 0)
  }

  test("DSL test with poorly formatted file and string schema") {
    val stringSchema = new StructType(
      Array(
        StructField("year", LongType, true),
        StructField("make", StringType, true),
        StructField("model", StringType, true),
        StructField("comment", StringType, true)
      )
    )
    val results = new XmlReader()
      .withSchema(stringSchema)
      .withRowTag(carsUnbalancedFileTag)
      .xmlFile(sqlContext, carsUnbalancedFile)
      .count()

    assert(results === 3)
  }

  test("DDL test with empty file") {
    sqlContext.sql(s"""
           |CREATE TEMPORARY TABLE carsTable
           |(year double, make string, model string, comments string, grp string)
           |USING com.databricks.spark.xml
           |OPTIONS (path "$emptyFile", rowTag "$emptyFileTag")
      """.stripMargin.replaceAll("\n", " "))

    assert(sqlContext.sql("SELECT count(*) FROM carsTable").collect().head(0) === 0)
  }

  test("SQL test insert overwrite") {
    TestUtils.deleteRecursively(new File(tempEmptyDir))
    new File(tempEmptyDir).mkdirs()
    sqlContext.sql(
      s"""
         |CREATE TEMPORARY TABLE booksTableIO
         |USING com.databricks.spark.xml
         |OPTIONS (path "$booksFile", rowTag "$booksFileTag")
      """.stripMargin.replaceAll("\n", " "))
    sqlContext.sql(
      s"""
         |CREATE TEMPORARY TABLE booksTableEmpty
         |(author string, description string, genre string,
         |id string, price double, publish_date string, title string)
         |USING com.databricks.spark.xml
         |OPTIONS (path "$tempEmptyDir")
      """.stripMargin.replaceAll("\n", " "))

    assert(sqlContext.sql("SELECT * FROM booksTableIO").collect().size === numBooks)
    assert(sqlContext.sql("SELECT * FROM booksTableEmpty").collect().isEmpty)

    sqlContext.sql(
      s"""
         |INSERT OVERWRITE TABLE booksTableEmpty
         |SELECT * FROM booksTableIO
      """.stripMargin.replaceAll("\n", " "))
    assert(sqlContext.sql("SELECT * FROM booksTableEmpty").collect().size == numBooks)
  }

  test("DSL save") {
    // Create temp directory
    TestUtils.deleteRecursively(new File(tempEmptyDir))
    new File(tempEmptyDir).mkdirs()
    val copyFilePath = tempEmptyDir + "books-copy.xml"

    val books = sqlContext.xmlFile(booksComplicatedFile, rowTag = booksComplicatedFileTag)
    books.saveAsXmlFile(copyFilePath,
      Map("rootTag" -> booksComplicatedFileRootTag, "rowTag" -> booksComplicatedFileTag))

    val booksCopy = sqlContext.xmlFile(copyFilePath + "/", rowTag = booksComplicatedFileTag)

    assert(booksCopy.count == books.count)
    assert(booksCopy.collect.map(_.toString).toSet === books.collect.map(_.toString).toSet)
  }

  test("DSL save dataframe not read from a XML file") {
    // Create temp directory
    TestUtils.deleteRecursively(new File(tempEmptyDir))
    new File(tempEmptyDir).mkdirs()
    val copyFilePath = tempEmptyDir + "data-copy.xml"

    val schema = StructType(
      List(StructField("a", ArrayType(ArrayType(StringType)), nullable = true)))
    val data = sqlContext.sparkContext.parallelize(
      List(List(List("aa", "bb"), List("aa", "bb")))).map(Row(_))
    val df = sqlContext.createDataFrame(data, schema)
    df.saveAsXmlFile(copyFilePath)

    // When [[ArrayType]] has [[ArrayType]] as elements, it is confusing what is the element
    // name for XML file. Now, it is "item". So, "item" field is additionally added
    // to wrap the element.
    val schemaCopy = StructType(
      List(StructField("a", ArrayType(
        StructType(List(StructField("item", ArrayType(StringType), nullable = true)))),
          nullable = true)))
    val dfCopy = sqlContext.xmlFile(copyFilePath + "/")

    assert(dfCopy.count == df.count)
    assert(dfCopy.schema === schemaCopy)
  }

  test("DSL test schema inferred correctly") {
    val results = sqlContext
      .xmlFile(booksFile, rowTag = booksFileTag)

    assert(results.schema == StructType(List(
      StructField("author", StringType, nullable = true),
      StructField("description", StringType, nullable = true),
      StructField("genre", StringType, nullable = true),
      StructField("id", StringType, nullable = true),
      StructField("price", DoubleType, nullable = true),
      StructField("publish_date", StringType, nullable = true),
      StructField("title", StringType, nullable = true))
    ))

    assert(results.collect().size === numBooks)
  }

  test("DSL test schema inferred correctly with sampling ratio") {
    val results = sqlContext
      .xmlFile(booksFile, rowTag = booksFileTag, samplingRatio = 0.5)

    assert(results.schema == StructType(List(
      StructField("author", StringType, nullable = true),
      StructField("description", StringType, nullable = true),
      StructField("genre", StringType, nullable = true),
      StructField("id", StringType, nullable = true),
      StructField("price", DoubleType, nullable = true),
      StructField("publish_date", StringType, nullable = true),
      StructField("title", StringType, nullable = true))
    ))

    assert(results.collect().size === numBooks)
  }

  test("DSL test schema (object) inferred correctly") {
    val results = sqlContext
      .xmlFile(booksNestedObjectFile, rowTag = booksNestedObjectFileTag)

    assert(results.schema == StructType(List(
      StructField("author", StringType, nullable = true),
      StructField("description", StringType, nullable = true),
      StructField("genre", StringType, nullable = true),
      StructField("id", StringType, nullable = true),
      StructField("price", DoubleType, nullable = true),
      StructField("publish_dates", StructType(
        List(StructField("publish_date", StringType))), nullable = true),
      StructField("title", StringType, nullable = true))
    ))

    assert(results.collect().size === numBooks)
  }

  test("DSL test schema (array) inferred correctly") {
    val results = sqlContext
      .xmlFile(booksNestedArrayFile, rowTag = booksNestedArrayFileTag)

    assert(results.schema == StructType(List(
      StructField("author", StringType, nullable = true),
      StructField("description", StringType, nullable = true),
      StructField("genre", StringType, nullable = true),
      StructField("id", StringType, nullable = true),
      StructField("price", DoubleType, nullable = true),
      StructField("publish_date", ArrayType(StringType), nullable = true),
      StructField("title", StringType, nullable = true))
    ))

    assert(results.collect().size === numBooks)
  }

  test("DSL test schema (complicated) inferred correctly") {
    val results = sqlContext
      .xmlFile(booksComplicatedFile, rowTag = booksComplicatedFileTag)

    assert(results.schema == StructType(List(
      StructField("author", StringType, nullable = true),
      StructField("genre", StructType(
        List(StructField("genreid", LongType),
          StructField("name", StringType))),
        nullable = true),
      StructField("id", StringType, nullable = true),
      StructField("price", DoubleType, nullable = true),
      StructField("publish_dates", StructType(
        List(StructField("publish_date",
            ArrayType(StructType(
                List(StructField("day", LongType, nullable = true),
                  StructField("month", LongType, nullable = true),
                  StructField("tag", StringType, nullable = true),
                  StructField("year", LongType, nullable = true))))))),
        nullable = true),
      StructField("title", StringType, nullable = true))
    ))

    assert(results.collect().size === numBooksComplicated)
  }

  test("DSL test with different data types") {
    val stringSchema = new StructType(
      Array(
        StructField("year", IntegerType, true),
        StructField("make", StringType, true),
        StructField("model", StringType, true),
        StructField("comment", StringType, true)
      )
    )
    val results = new XmlReader()
      .withSchema(stringSchema)
      .withRowTag(carsUnbalancedFileTag)
      .xmlFile(sqlContext, carsUnbalancedFile)
      .count()

    assert(results === 3)
  }

  test("DSL test inferred schema passed through") {
    val dataFrame = sqlContext
      .xmlFile(carsFile, rowTag = carsFileTag)

    val results = dataFrame
      .select("comment", "year")
      .where(dataFrame("year") === 2012)

    assert(results.first.getString(0) === "No comment")
    assert(results.first.getLong(1) === 2012)
  }

  test("DSL test nullable fields") {
    val results = new XmlReader()
      .withSchema(StructType(List(StructField("name", StringType, false),
                                  StructField("age", IntegerType, true))))
      .withRowTag(nullNumbersFileTag)
      .xmlFile(sqlContext, nullNumbersFile)
      .collect()

    assert(results.head.toSeq === Seq("alice", 35))
    assert(results(1).toSeq === Seq("bob", null))
    assert(results(2).toSeq === Seq("coc", 24))
  }
}

class XmlSuite extends AbstractXmlSuite {
}<|MERGE_RESOLUTION|>--- conflicted
+++ resolved
@@ -20,13 +20,8 @@
 
 import org.scalatest.{BeforeAndAfterAll, FunSuite}
 
-<<<<<<< HEAD
 import org.apache.spark.{SparkException, SparkContext}
-import org.apache.spark.sql.SQLContext
-=======
-import org.apache.spark.SparkContext
 import org.apache.spark.sql.{Row, SQLContext}
->>>>>>> 77ba3327
 import org.apache.spark.sql.types._
 
 abstract class AbstractXmlSuite extends FunSuite with BeforeAndAfterAll {
@@ -132,7 +127,7 @@
   test("DSL test for parsing a malformed XML file") {
     val results = new XmlReader()
       .withFailFast(false)
-      .withRootTag(carsMalformedFileTag)
+      .withRowTag(carsMalformedFileTag)
       .xmlFile(sqlContext, carsMalformedFile)
       .count()
 
@@ -141,38 +136,16 @@
 
   test("DSL test for failing fast") {
     // Inferring schema
-    val exceptionInSchema = intercept[SparkException]{
+    val exceptionInSchema = intercept[SparkException] {
       new XmlReader()
         .withFailFast(true)
-        .withRootTag(carsMalformedFileTag)
+        .withRowTag(carsMalformedFileTag)
         .xmlFile(sqlContext, carsMalformedFile)
         .printSchema()
     }
     assert(exceptionInSchema.getMessage.contains("Malformed row (failing fast)"))
-
-<<<<<<< HEAD
-    // Parsing the actual content
-    val schema = new StructType(
-      Array(
-        StructField("year", LongType, true),
-        StructField("make", StringType, true),
-        StructField("model", StringType, true),
-        StructField("comment", StringType, true)
-      )
-    )
-    val exceptionInContent = intercept[SparkException]{
-      new XmlReader()
-        .withFailFast(true)
-        .withSchema(schema)
-        .withRootTag(carsMalformedFileTag)
-        .xmlFile(sqlContext, carsMalformedFile)
-        .count()
-    }
-    assert(exceptionInContent.getMessage.contains("Malformed row (failing fast)"))
-  }
-
-=======
->>>>>>> 77ba3327
+  }
+
   test("DSL test with empty file and known schema") {
     val results = new XmlReader()
       .withSchema(StructType(List(StructField("column", StringType, false))))
