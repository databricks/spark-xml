/*
 * Copyright 2014 Databricks
 *
 * Licensed under the Apache License, Version 2.0 (the "License");
 * you may not use this file except in compliance with the License.
 * You may obtain a copy of the License at
 *
 *     http://www.apache.org/licenses/LICENSE-2.0
 *
 * Unless required by applicable law or agreed to in writing, software
 * distributed under the License is distributed on an "AS IS" BASIS,
 * WITHOUT WARRANTIES OR CONDITIONS OF ANY KIND, either express or implied.
 * See the License for the specific language governing permissions and
 * limitations under the License.
 */
package com.databricks.spark.xml

import java.io.File
import java.nio.charset.UnsupportedCharsetException
import java.sql.{Date, Timestamp}

import org.scalatest.{BeforeAndAfterAll, FunSuite}

import org.apache.hadoop.io.compress.GzipCodec

import org.apache.spark.{SparkException, SparkContext}
import org.apache.spark.sql.{SaveMode, Row, SQLContext}
import org.apache.spark.sql.types._
import com.databricks.spark.xml.XmlOptions._

class XmlSuite extends FunSuite with BeforeAndAfterAll {
  val tempEmptyDir = "target/test/empty/"
  val agesFile = "src/test/resources/ages.xml"
  val agesAttributeFile = "src/test/resources/ages-attribute.xml"
  val booksFile = "src/test/resources/books.xml"
  val booksNestedObjectFile = "src/test/resources/books-nested-object.xml"
  val booksNestedArrayFile = "src/test/resources/books-nested-array.xml"
  val booksComplicatedFile = "src/test/resources/books-complicated.xml"
  val carsFile = "src/test/resources/cars.xml"
  val carsFile8859 = "src/test/resources/cars-iso-8859-1.xml"
  val carsFileGzip = "src/test/resources/cars.xml.gz"
  val carsFileBzip2 = "src/test/resources/cars.xml.bz2"
  val carsMixedAttrNoChildFile = "src/test/resources/cars-mixed-attr-no-child.xml"
  val booksAttributesInNoChild = "src/test/resources/books-attributes-in-no-child.xml"
  val carsUnbalancedFile = "src/test/resources/cars-unbalanced-elements.xml"
  val carsMalformedFile = "src/test/resources/cars-malformed.xml"
  val nullNumbersFile = "src/test/resources/null-numbers.xml"
  val emptyFile = "src/test/resources/empty.xml"
  val topicsFile = "src/test/resources/topics-namespaces.xml"

  val booksTag = "book"
  val booksRootTag = "books"
  val topicsTag = "Topic"

  val numCars = 3
  val numBooks = 12
  val numBooksComplicated = 3
  val numTopics = 1

  private var sqlContext: SQLContext = _

  override protected def beforeAll(): Unit = {
    super.beforeAll()
    sqlContext = new SQLContext(new SparkContext("local[2]", "XmlSuite"))
  }

  override protected def afterAll(): Unit = {
    try {
      sqlContext.sparkContext.stop()
    } finally {
      super.afterAll()
    }
  }

  test("DSL test") {
    val results = sqlContext
      .xmlFile(carsFile)
      .select("year")
      .collect()

    assert(results.size === numCars)
  }

  test("DSL test with mixed elements (attributes, no child)") {
    val results = sqlContext
      .xmlFile(carsMixedAttrNoChildFile)
      .select("date")
      .collect()

    val attrValOne = results(0).get(0).asInstanceOf[Row](1)
    val attrValTwo = results(1).get(0).asInstanceOf[Row](1)
    assert(attrValOne == "string")
    assert(attrValTwo == "struct")
    assert(results.size === numCars)
  }

  test("DSL test for iso-8859-1 encoded file") {
    val dataFrame = new XmlReader()
      .withCharset("iso-8859-1")
      .xmlFile(sqlContext, carsFile8859)
    assert(dataFrame.select("year").collect().size === numCars)

    val results = dataFrame
      .select("comment", "year")
      .where(dataFrame("year") === 2012)
    assert(results.first.getString(0) === "No comment")
    assert(results.first.getLong(1) === 2012)
  }

  test("DSL test compressed file") {
    val results = sqlContext
      .xmlFile(carsFileGzip)
      .select("year")
      .collect()

    assert(results.size === numCars)
  }

  test("DSL test splittable compressed file") {
    val results = sqlContext
      .xmlFile(carsFileBzip2)
      .select("year")
      .collect()

    assert(results.size === numCars)
  }

  test("DSL test bad charset name") {
    val exception = intercept[UnsupportedCharsetException] {
      val results = sqlContext
        .xmlFile(carsFile, charset = "1-9588-osi")
        .select("year")
        .collect()
    }
    assert(exception.getMessage.contains("1-9588-osi"))
  }

  test("DDL test") {
    sqlContext.sql(
      s"""
         |CREATE TEMPORARY TABLE carsTable
         |USING com.databricks.spark.xml
         |OPTIONS (path "$carsFile")
      """.stripMargin.replaceAll("\n", " "))

    assert(sqlContext.sql("SELECT year FROM carsTable").collect().size === numCars)
  }

  test("DDL test with alias name") {
    assume(org.apache.spark.SPARK_VERSION.take(3) >= "1.5",
      "Datasource alias feature was added in Spark 1.5")

    sqlContext.sql(
      s"""
         |CREATE TEMPORARY TABLE carsTable
         |USING xml
         |OPTIONS (path "$carsFile")
      """.stripMargin.replaceAll("\n", " "))

    assert(sqlContext.sql("SELECT year FROM carsTable").collect().size === numCars)
  }

  test("DSL test for parsing a malformed XML file") {
    val results = new XmlReader()
      .withFailFast(false)
      .xmlFile(sqlContext, carsMalformedFile)

    assert(results.count() === 1)
  }

  test("DSL test for dropping malformed rows") {
    val schema = new StructType(
      Array(
        StructField("color", IntegerType, true),
        StructField("make", TimestampType, true),
        StructField("model", DoubleType, true),
        StructField("comment", StringType, true),
        StructField("year", DoubleType, true)
      )
    )
    val results = new XmlReader()
      .withSchema(schema)
      .xmlFile(sqlContext, carsUnbalancedFile)
      .count()

    assert(results === 0)
  }

  test("DSL test for failing fast") {
    // Fail fast in type inference
    val exceptionInSchema = intercept[SparkException] {
      new XmlReader()
        .withFailFast(true)
        .xmlFile(sqlContext, carsMalformedFile)
        .printSchema()
    }
    assert(exceptionInSchema.getMessage.contains("Malformed row (failing fast)"))

    // Fail fast in parsing data
    val schema = new StructType(
      Array(
        StructField("color", StringType, true),
        StructField("make", StringType, true),
        StructField("model", StringType, true),
        StructField("comment", StringType, true),
        StructField("year", StringType, true)
      )
    )
    val exceptionInParse = intercept[SparkException] {
      new XmlReader()
        .withFailFast(true)
        .withSchema(schema)
        .xmlFile(sqlContext, carsMalformedFile)
        .collect()
    }
    assert(exceptionInParse.getMessage.contains("Malformed row (failing fast)"))
  }

  test("DSL test with empty file and known schema") {
    val results = new XmlReader()
      .withSchema(StructType(List(StructField("column", StringType, false))))
      .xmlFile(sqlContext, emptyFile)
      .count()

    assert(results === 0)
  }

  test("DSL test with poorly formatted file and string schema") {
    val schema = new StructType(
      Array(
        StructField("color", StringType, true),
        StructField("year", StringType, true),
        StructField("make", StringType, true),
        StructField("model", StringType, true),
        StructField("comment", StringType, true)
      )
    )
    val results = new XmlReader()
      .withSchema(schema)
      .xmlFile(sqlContext, carsUnbalancedFile)
      .count()

    assert(results === numCars)
  }

  test("DDL test with empty file") {
    sqlContext.sql(s"""
           |CREATE TEMPORARY TABLE carsTable
           |(year double, make string, model string, comments string, grp string)
           |USING com.databricks.spark.xml
           |OPTIONS (path "$emptyFile")
      """.stripMargin.replaceAll("\n", " "))

    assert(sqlContext.sql("SELECT count(*) FROM carsTable").collect().head(0) === 0)
  }

  test("SQL test insert overwrite") {
    TestUtils.deleteRecursively(new File(tempEmptyDir))
    new File(tempEmptyDir).mkdirs()
    sqlContext.sql(
      s"""
         |CREATE TEMPORARY TABLE booksTableIO
         |USING com.databricks.spark.xml
         |OPTIONS (path "$booksFile", rowTag "$booksTag")
      """.stripMargin.replaceAll("\n", " "))
    sqlContext.sql(
      s"""
         |CREATE TEMPORARY TABLE booksTableEmpty
         |(author string, description string, genre string,
         |id string, price double, publish_date string, title string)
         |USING com.databricks.spark.xml
         |OPTIONS (path "$tempEmptyDir")
      """.stripMargin.replaceAll("\n", " "))

    assert(sqlContext.sql("SELECT * FROM booksTableIO").collect().size === numBooks)
    assert(sqlContext.sql("SELECT * FROM booksTableEmpty").collect().isEmpty)

    sqlContext.sql(
      s"""
         |INSERT OVERWRITE TABLE booksTableEmpty
         |SELECT * FROM booksTableIO
      """.stripMargin.replaceAll("\n", " "))
    assert(sqlContext.sql("SELECT * FROM booksTableEmpty").collect().size == numBooks)
  }

  test("DSL save with gzip compression codec") {
    // Create temp directory
    TestUtils.deleteRecursively(new File(tempEmptyDir))
    new File(tempEmptyDir).mkdirs()
    val copyFilePath = tempEmptyDir + "cars-copy.xml"

    val cars = sqlContext.xmlFile(carsFile)
    cars.save("com.databricks.spark.xml", SaveMode.Overwrite,
      Map("path" -> copyFilePath, "codec" -> classOf[GzipCodec].getName))
    val carsCopyPartFile = new File(copyFilePath, "part-00000.gz")
    // Check that the part file has a .gz extension
    assert(carsCopyPartFile.exists())

    val carsCopy = sqlContext.xmlFile(copyFilePath)

    assert(carsCopy.count == cars.count)
    assert(carsCopy.collect.map(_.toString).toSet == cars.collect.map(_.toString).toSet)
  }

<<<<<<< HEAD
  test("DSL save with heading contents including DTD and XML declaration") {
    // Create temp directory
    TestUtils.deleteRecursively(new File(tempEmptyDir))
    new File(tempEmptyDir).mkdirs()
    val copyFilePath = tempEmptyDir + "books-copy.xml"
    val headingContents = "<?xml version=\"1.0\" encoding=\"ISO-8859-1\"?>"

    val books = sqlContext.xmlFile(booksComplicatedFile, rowTag = booksTag)
    books.saveAsXmlFile(copyFilePath,
      Map("rootTag" -> booksRootTag, "rowTag" -> booksTag, "headingContents" -> headingContents))
    val booksCopy = sqlContext.xmlFile(copyFilePath, rowTag = booksTag)
    val headingContentsCopy = sqlContext.sparkContext.textFile(copyFilePath).first()

    assert(headingContentsCopy.toString == headingContents)
    assert(booksCopy.collect.map(_.toString).toSet === books.collect.map(_.toString).toSet)
=======
  test("DSL save with gzip compression codec by shorten name") {
    // Create temp directory
    TestUtils.deleteRecursively(new File(tempEmptyDir))
    new File(tempEmptyDir).mkdirs()
    val copyFilePath = tempEmptyDir + "cars-copy.xml"

    val cars = sqlContext.xmlFile(carsFile)
    cars.save("com.databricks.spark.xml", SaveMode.Overwrite,
      Map("path" -> copyFilePath, "codec" -> "gZiP"))
    val carsCopyPartFile = new File(copyFilePath, "part-00000.gz")
    // Check that the part file has a .gz extension
    assert(carsCopyPartFile.exists())

    val carsCopy = sqlContext.xmlFile(copyFilePath)

    assert(carsCopy.count == cars.count)
    assert(carsCopy.collect.map(_.toString).toSet == cars.collect.map(_.toString).toSet)
>>>>>>> c0758fa4
  }

  test("DSL save") {
    // Create temp directory
    TestUtils.deleteRecursively(new File(tempEmptyDir))
    new File(tempEmptyDir).mkdirs()
    val copyFilePath = tempEmptyDir + "books-copy.xml"

    val books = sqlContext.xmlFile(booksComplicatedFile, rowTag = booksTag)
    books.saveAsXmlFile(copyFilePath,
      Map("rootTag" -> booksRootTag, "rowTag" -> booksTag))

    val booksCopy = sqlContext.xmlFile(copyFilePath, rowTag = booksTag)
    assert(booksCopy.count == books.count)
    assert(booksCopy.collect.map(_.toString).toSet === books.collect.map(_.toString).toSet)
  }

  test("DSL save with nullValue and treatEmptyValuesAsNulls") {
    // Create temp directory
    TestUtils.deleteRecursively(new File(tempEmptyDir))
    new File(tempEmptyDir).mkdirs()
    val copyFilePath = tempEmptyDir + "books-copy.xml"

    val books = sqlContext.xmlFile(booksComplicatedFile, rowTag = booksTag)
    books.saveAsXmlFile(copyFilePath,
      Map("rootTag" -> booksRootTag, "rowTag" -> booksTag, "nullValue" -> ""))

    val booksCopy =
      sqlContext.xmlFile(copyFilePath, rowTag = booksTag, treatEmptyValuesAsNulls = true)

    assert(booksCopy.count == books.count)
    assert(booksCopy.collect.map(_.toString).toSet === books.collect.map(_.toString).toSet)
  }

  test("DSL save dataframe not read from a XML file") {
    // Create temp directory
    TestUtils.deleteRecursively(new File(tempEmptyDir))
    new File(tempEmptyDir).mkdirs()
    val copyFilePath = tempEmptyDir + "data-copy.xml"

    val schema = StructType(
      List(StructField("a", ArrayType(ArrayType(StringType)), nullable = true)))
    val data = sqlContext.sparkContext.parallelize(
      List(List(List("aa", "bb"), List("aa", "bb")))).map(Row(_))
    val df = sqlContext.createDataFrame(data, schema)
    df.saveAsXmlFile(copyFilePath)

    // When [[ArrayType]] has [[ArrayType]] as elements, it is confusing what is the element
    // name for XML file. Now, it is "item". So, "item" field is additionally added
    // to wrap the element.
    val schemaCopy = StructType(
      List(StructField("a", ArrayType(
        StructType(List(StructField("item", ArrayType(StringType), nullable = true)))),
          nullable = true)))
    val dfCopy = sqlContext.xmlFile(copyFilePath)

    assert(dfCopy.count == df.count)
    assert(dfCopy.schema === schemaCopy)
  }

  test("DSL save dataframe with data types correctly") {
    // Create temp directory
    TestUtils.deleteRecursively(new File(tempEmptyDir))
    new File(tempEmptyDir).mkdirs()
    val copyFilePath = tempEmptyDir + "data-copy.xml"

    // Create the schema.
    val dataTypes =
      Seq(
        StringType, NullType, BooleanType,
        ByteType, ShortType, IntegerType, LongType,
        FloatType, DoubleType, DecimalType(25, 3), DecimalType(6, 5),
        DateType, TimestampType, MapType(StringType, StringType))
    val fields = dataTypes.zipWithIndex.map { case (dataType, index) =>
      StructField(s"col$index", dataType, nullable = true)
    }
    val schema = StructType(fields)

    // Create the data
    val timestamp = "2015-01-01 00:00:00"
    val date = "2015-01-01"
    val row =
      Row(
        "aa", null, true,
        1.toByte, 1.toShort, 1, 1.toLong,
        1.toFloat, 1.toDouble, Decimal(1, 25, 3), Decimal(1, 6, 5),
        Date.valueOf(date), Timestamp.valueOf(timestamp), Map("a" -> "b"))
    val data = sqlContext.sparkContext.parallelize(Seq(row))

    val df = sqlContext.createDataFrame(data, schema)
    df.saveAsXmlFile(copyFilePath)

    val dfCopy = new XmlReader()
            .withSchema(schema)
            .xmlFile(sqlContext, copyFilePath)

    assert(dfCopy.collect() === df.collect())
    assert(dfCopy.schema === df.schema)
  }

  test("DSL test schema inferred correctly") {
    val results = sqlContext
      .xmlFile(booksFile, rowTag = booksTag)

    assert(results.schema == StructType(List(
      StructField(s"${DEFAULT_ATTRIBUTE_PREFIX}id", StringType, nullable = true),
      StructField("author", StringType, nullable = true),
      StructField("description", StringType, nullable = true),
      StructField("genre", StringType, nullable = true),
      StructField("price", DoubleType, nullable = true),
      StructField("publish_date", StringType, nullable = true),
      StructField("title", StringType, nullable = true))
    ))

    assert(results.collect().size === numBooks)
  }

  test("DSL test schema inferred correctly with sampling ratio") {
    val results = sqlContext
      .xmlFile(booksFile, rowTag = booksTag, samplingRatio = 0.5)

    assert(results.schema == StructType(List(
      StructField(s"${DEFAULT_ATTRIBUTE_PREFIX}id", StringType, nullable = true),
      StructField("author", StringType, nullable = true),
      StructField("description", StringType, nullable = true),
      StructField("genre", StringType, nullable = true),
      StructField("price", DoubleType, nullable = true),
      StructField("publish_date", StringType, nullable = true),
      StructField("title", StringType, nullable = true))
    ))

    assert(results.collect().size === numBooks)
  }

  test("DSL test schema (object) inferred correctly") {
    val results = sqlContext
      .xmlFile(booksNestedObjectFile, rowTag = booksTag)

    assert(results.schema == StructType(List(
      StructField(s"${DEFAULT_ATTRIBUTE_PREFIX}id", StringType, nullable = true),
      StructField("author", StringType, nullable = true),
      StructField("description", StringType, nullable = true),
      StructField("genre", StringType, nullable = true),
      StructField("price", DoubleType, nullable = true),
      StructField("publish_dates", StructType(
        List(StructField("publish_date", StringType))), nullable = true),
      StructField("title", StringType, nullable = true))
    ))

    assert(results.collect().size === numBooks)
  }

  test("DSL test schema (array) inferred correctly") {
    val results = sqlContext
      .xmlFile(booksNestedArrayFile, rowTag = booksTag)

    assert(results.schema == StructType(List(
      StructField(s"${DEFAULT_ATTRIBUTE_PREFIX}id", StringType, nullable = true),
      StructField("author", StringType, nullable = true),
      StructField("description", StringType, nullable = true),
      StructField("genre", StringType, nullable = true),
      StructField("price", DoubleType, nullable = true),
      StructField("publish_date", ArrayType(StringType), nullable = true),
      StructField("title", StringType, nullable = true))
    ))

    assert(results.collect().size === numBooks)
  }

  test("DSL test schema (complicated) inferred correctly") {
    val results = sqlContext
      .xmlFile(booksComplicatedFile, rowTag = booksTag)

    assert(results.schema == StructType(List(
      StructField(s"${DEFAULT_ATTRIBUTE_PREFIX}id", StringType, nullable = true),
      StructField("author", StringType, nullable = true),
      StructField("genre", StructType(
        List(StructField("genreid", LongType),
          StructField("name", StringType))),
        nullable = true),
      StructField("price", DoubleType, nullable = true),
      StructField("publish_dates", StructType(
        List(StructField("publish_date",
            ArrayType(StructType(
                List(StructField(s"${DEFAULT_ATTRIBUTE_PREFIX}tag", StringType, nullable = true),
                  StructField("day", LongType, nullable = true),
                  StructField("month", LongType, nullable = true),
                  StructField("year", LongType, nullable = true))))))),
        nullable = true),
      StructField("title", StringType, nullable = true))
    ))

    assert(results.collect().size === numBooksComplicated)
  }

  test("DSL test parsing and inferring attribute in elements having no child element") {
    val attributePrefix = "@#"
    val valueTag = "#@@value"
    val results = new XmlReader()
      .withRowTag(booksTag)
      .withAttributePrefix(attributePrefix)
      .withValueTag(valueTag)
      .xmlFile(sqlContext, booksAttributesInNoChild)

    val schema = StructType(List(
      StructField(s"${attributePrefix}id", StringType, nullable = true),
      StructField("author", StringType, nullable = true),
      StructField("price", StructType(
        List(StructField(valueTag, DoubleType, nullable = true),
          StructField(s"${attributePrefix}unit", StringType, nullable = true))),
        nullable = true),
      StructField("publish_date", StringType, nullable = true),
      StructField("title", StringType, nullable = true))
    )

    assert(results.schema === schema)
    assert(results.count == numBooks)
  }

  test("DSL test schema (excluding tags) inferred correctly") {
    val results = new XmlReader()
      .withExcludeAttribute(true)
      .withRowTag(booksTag)
      .xmlFile(sqlContext, booksFile)

    val schema = StructType(List(
      StructField("author", StringType, nullable = true),
      StructField("description", StringType, nullable = true),
      StructField("genre", StringType, nullable = true),
      StructField("price", DoubleType, nullable = true),
      StructField("publish_date", StringType, nullable = true),
      StructField("title", StringType, nullable = true))
    )

    assert(results.schema === schema)
  }

  test("DSL test with custom schema") {
    val schema = new StructType(
      Array(
        StructField("make", StringType, true),
        StructField("model", StringType, true),
        StructField("comment", StringType, true),
        StructField("color", StringType, true),
        StructField("year", IntegerType, true)
      )
    )
    val results = new XmlReader()
      .withSchema(schema)
      .xmlFile(sqlContext, carsUnbalancedFile)
      .count()

    assert(results === numCars)
  }

  test("DSL test inferred schema passed through") {
    val dataFrame = sqlContext
      .xmlFile(carsFile)

    val results = dataFrame
      .select("comment", "year")
      .where(dataFrame("year") === 2012)

    assert(results.first.getString(0) === "No comment")
    assert(results.first.getLong(1) === 2012)
  }

  test("DSL test nullable fields") {
    val results = new XmlReader()
      .withSchema(StructType(List(StructField("name", StringType, false),
                                  StructField("age", StringType, true))))
      .xmlFile(sqlContext, nullNumbersFile)
      .collect()

    assert(results.head.toSeq === Seq("alice", "35"))
    assert(results(1).toSeq === Seq("bob", "    "))
    assert(results(2).toSeq === Seq("coc", "24"))
  }

  test("DSL test for treating empty string as null value") {
    val results = new XmlReader()
      .withSchema(StructType(List(StructField("name", StringType, false),
      StructField("age", IntegerType, true))))
      .withTreatEmptyValuesAsNulls(true)
      .xmlFile(sqlContext, nullNumbersFile)
      .collect()

    assert(results(1).toSeq === Seq("bob", null))
  }

  test("DSL test with namespaces ignored") {
    val results = sqlContext
      .xmlFile(topicsFile, rowTag = topicsTag)
      .collect()

    assert(results.size === numTopics)
  }
}<|MERGE_RESOLUTION|>--- conflicted
+++ resolved
@@ -302,7 +302,6 @@
     assert(carsCopy.collect.map(_.toString).toSet == cars.collect.map(_.toString).toSet)
   }
 
-<<<<<<< HEAD
   test("DSL save with heading contents including DTD and XML declaration") {
     // Create temp directory
     TestUtils.deleteRecursively(new File(tempEmptyDir))
@@ -318,7 +317,8 @@
 
     assert(headingContentsCopy.toString == headingContents)
     assert(booksCopy.collect.map(_.toString).toSet === books.collect.map(_.toString).toSet)
-=======
+  }
+
   test("DSL save with gzip compression codec by shorten name") {
     // Create temp directory
     TestUtils.deleteRecursively(new File(tempEmptyDir))
@@ -336,7 +336,6 @@
 
     assert(carsCopy.count == cars.count)
     assert(carsCopy.collect.map(_.toString).toSet == cars.collect.map(_.toString).toSet)
->>>>>>> c0758fa4
   }
 
   test("DSL save") {
