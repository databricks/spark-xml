/*
 * Copyright 2014 Databricks
 *
 * Licensed under the Apache License, Version 2.0 (the "License");
 * you may not use this file except in compliance with the License.
 * You may obtain a copy of the License at
 *
 *     http://www.apache.org/licenses/LICENSE-2.0
 *
 * Unless required by applicable law or agreed to in writing, software
 * distributed under the License is distributed on an "AS IS" BASIS,
 * WITHOUT WARRANTIES OR CONDITIONS OF ANY KIND, either express or implied.
 * See the License for the specific language governing permissions and
 * limitations under the License.
 */
package com.databricks.spark.xml

import java.io.File
import java.nio.charset.UnsupportedCharsetException
import java.sql.{Date, Timestamp}

import org.scalatest.{BeforeAndAfterAll, FunSuite}

import org.apache.spark.{SparkException, SparkContext}
import org.apache.spark.sql.{Row, SQLContext}
import org.apache.spark.sql.types._

class XmlSuite extends FunSuite with BeforeAndAfterAll {
  val tempEmptyDir = "target/test/empty/"
  val agesFile = "src/test/resources/ages.xml"
  val agesAttributeFile = "src/test/resources/ages-attribute.xml"
  val booksFile = "src/test/resources/books.xml"
  val booksNestedObjectFile = "src/test/resources/books-nested-object.xml"
  val booksNestedArrayFile = "src/test/resources/books-nested-array.xml"
  val booksComplicatedFile = "src/test/resources/books-complicated.xml"
  val carsFile = "src/test/resources/cars.xml"
  val carsUnbalancedFile = "src/test/resources/cars-unbalanced-elements.xml"
  val carsMalformedFile = "src/test/resources/cars-malformed.xml"
  val nullNumbersFile = "src/test/resources/null-numbers.xml"
  val emptyFile = "src/test/resources/empty.xml"

  val booksTag = "book"
  val booksRootTag = "books"

  val numCars = 3
  val numBooks = 12
  val numBooksComplicated = 3

  private var sqlContext: SQLContext = _

  override protected def beforeAll(): Unit = {
    super.beforeAll()
    sqlContext = new SQLContext(new SparkContext("local[2]", "XmlSuite"))
  }

  override protected def afterAll(): Unit = {
    try {
      sqlContext.sparkContext.stop()
    } finally {
      super.afterAll()
    }
  }

  test("DSL test") {
    val results = sqlContext
      .xmlFile(carsFile)
      .select("year")
      .collect()

    assert(results.size === numCars)
  }

  test("DSL test bad charset name") {
    val exception = intercept[UnsupportedCharsetException] {
      val results = sqlContext
        .xmlFile(carsFile, charset = "1-9588-osi")
        .select("year")
        .collect()
    }
    assert(exception.getMessage.contains("1-9588-osi"))
  }

  test("DDL test") {
    sqlContext.sql(
      s"""
         |CREATE TEMPORARY TABLE carsTable
         |USING com.databricks.spark.xml
         |OPTIONS (path "$carsFile")
      """.stripMargin.replaceAll("\n", " "))

    assert(sqlContext.sql("SELECT year FROM carsTable").collect().size === numCars)
  }

  test("DDL test with alias name") {
    assume(org.apache.spark.SPARK_VERSION.take(3) >= "1.5",
      "Datasource alias feature was added in Spark 1.5")

    sqlContext.sql(
      s"""
         |CREATE TEMPORARY TABLE carsTable
         |USING xml
         |OPTIONS (path "$carsFile")
      """.stripMargin.replaceAll("\n", " "))

    assert(sqlContext.sql("SELECT year FROM carsTable").collect().size === numCars)
  }

  test("DSL test for parsing a malformed XML file") {
    val results = new XmlReader()
      .withFailFast(false)
      .xmlFile(sqlContext, carsMalformedFile)
      .count()

    assert(results === 1)
  }

  test("DSL test for failing fast") {
    // Inferring schema
    val exceptionInSchema = intercept[SparkException] {
      new XmlReader()
        .withFailFast(true)
        .xmlFile(sqlContext, carsMalformedFile)
        .printSchema()
    }
    assert(exceptionInSchema.getMessage.contains("Malformed row (failing fast)"))
  }

  test("DSL test with empty file and known schema") {
    val results = new XmlReader()
      .withSchema(StructType(List(StructField("column", StringType, false))))
      .xmlFile(sqlContext, emptyFile)
      .count()

    assert(results === 0)
  }

  test("DSL test with poorly formatted file and string schema") {
    val schema = new StructType(
      Array(
        StructField("year", LongType, true),
        StructField("make", StringType, true),
        StructField("model", StringType, true),
        StructField("comment", StringType, true)
      )
    )
    val results = new XmlReader()
<<<<<<< HEAD
      .withSchema(schema)
      .withRowTag(carsUnbalancedFileTag)
=======
      .withSchema(stringSchema)
>>>>>>> 5df686a3
      .xmlFile(sqlContext, carsUnbalancedFile)
      .count()

    assert(results === 3)
  }

  test("DDL test with empty file") {
    sqlContext.sql(s"""
           |CREATE TEMPORARY TABLE carsTable
           |(year double, make string, model string, comments string, grp string)
           |USING com.databricks.spark.xml
           |OPTIONS (path "$emptyFile")
      """.stripMargin.replaceAll("\n", " "))

    assert(sqlContext.sql("SELECT count(*) FROM carsTable").collect().head(0) === 0)
  }

  test("SQL test insert overwrite") {
    TestUtils.deleteRecursively(new File(tempEmptyDir))
    new File(tempEmptyDir).mkdirs()
    sqlContext.sql(
      s"""
         |CREATE TEMPORARY TABLE booksTableIO
         |USING com.databricks.spark.xml
         |OPTIONS (path "$booksFile", rowTag "$booksTag")
      """.stripMargin.replaceAll("\n", " "))
    sqlContext.sql(
      s"""
         |CREATE TEMPORARY TABLE booksTableEmpty
         |(author string, description string, genre string,
         |id string, price double, publish_date string, title string)
         |USING com.databricks.spark.xml
         |OPTIONS (path "$tempEmptyDir")
      """.stripMargin.replaceAll("\n", " "))

    assert(sqlContext.sql("SELECT * FROM booksTableIO").collect().size === numBooks)
    assert(sqlContext.sql("SELECT * FROM booksTableEmpty").collect().isEmpty)

    sqlContext.sql(
      s"""
         |INSERT OVERWRITE TABLE booksTableEmpty
         |SELECT * FROM booksTableIO
      """.stripMargin.replaceAll("\n", " "))
    assert(sqlContext.sql("SELECT * FROM booksTableEmpty").collect().size == numBooks)
  }

  test("DSL save") {
    // Create temp directory
    TestUtils.deleteRecursively(new File(tempEmptyDir))
    new File(tempEmptyDir).mkdirs()
    val copyFilePath = tempEmptyDir + "books-copy.xml"

    val books = sqlContext.xmlFile(booksComplicatedFile, rowTag = booksTag)
    books.saveAsXmlFile(copyFilePath,
      Map("rootTag" -> booksRootTag, "rowTag" -> booksTag))

    val booksCopy = sqlContext.xmlFile(copyFilePath + "/", rowTag = booksTag)

    assert(booksCopy.count == books.count)
    assert(booksCopy.collect.map(_.toString).toSet === books.collect.map(_.toString).toSet)
  }

  test("DSL save dataframe not read from a XML file") {
    // Create temp directory
    TestUtils.deleteRecursively(new File(tempEmptyDir))
    new File(tempEmptyDir).mkdirs()
    val copyFilePath = tempEmptyDir + "data-copy.xml"

    val schema = StructType(
      List(StructField("a", ArrayType(ArrayType(StringType)), nullable = true)))
    val data = sqlContext.sparkContext.parallelize(
      List(List(List("aa", "bb"), List("aa", "bb")))).map(Row(_))
    val df = sqlContext.createDataFrame(data, schema)
    df.saveAsXmlFile(copyFilePath)

    // When [[ArrayType]] has [[ArrayType]] as elements, it is confusing what is the element
    // name for XML file. Now, it is "item". So, "item" field is additionally added
    // to wrap the element.
    val schemaCopy = StructType(
      List(StructField("a", ArrayType(
        StructType(List(StructField("item", ArrayType(StringType), nullable = true)))),
          nullable = true)))
    val dfCopy = sqlContext.xmlFile(copyFilePath + "/")

    assert(dfCopy.count == df.count)
    assert(dfCopy.schema === schemaCopy)
  }

  test("DSL save dataframe with data types correctly") {
    // Create temp directory
    TestUtils.deleteRecursively(new File(tempEmptyDir))
    new File(tempEmptyDir).mkdirs()
    val copyFilePath = tempEmptyDir + "data-copy.xml"

    // Create the schema.
    val dataTypes =
      Seq(
        StringType, NullType, BooleanType,
        ByteType, ShortType, IntegerType, LongType,
        FloatType, DoubleType, DecimalType(25, 3), DecimalType(6, 5),
        DateType, TimestampType, MapType(StringType, StringType))
    val fields = dataTypes.zipWithIndex.map { case (dataType, index) =>
      StructField(s"col$index", dataType, nullable = true)
    }
    val schema = StructType(fields)

    // Create the data
    val timestamp = "2015-01-01 00:00:00"
    val date = "2015-01-01"
    val row =
      Row(
        "aa", null, true,
        1.toByte, 1.toShort, 1, 1.toLong,
        1.toFloat, 1.toDouble, Decimal(1, 25, 3), Decimal(1, 6, 5),
        Date.valueOf(date), Timestamp.valueOf(timestamp), Map("a" -> "b"))
    val data = sqlContext.sparkContext.parallelize(Seq(row))

    val df = sqlContext.createDataFrame(data, schema)
    df.saveAsXmlFile(copyFilePath)

    val dfCopy = new XmlReader()
            .withSchema(schema)
            .xmlFile(sqlContext, copyFilePath + "/")

    assert(dfCopy.collect() === df.collect())
    assert(dfCopy.schema === df.schema)
  }

  test("DSL test schema inferred correctly") {
    val results = sqlContext
      .xmlFile(booksFile, rowTag = booksTag)

    assert(results.schema == StructType(List(
      StructField("author", StringType, nullable = true),
      StructField("description", StringType, nullable = true),
      StructField("genre", StringType, nullable = true),
      StructField("id", StringType, nullable = true),
      StructField("price", DoubleType, nullable = true),
      StructField("publish_date", StringType, nullable = true),
      StructField("title", StringType, nullable = true))
    ))

    assert(results.collect().size === numBooks)
  }

  test("DSL test schema inferred correctly with sampling ratio") {
    val results = sqlContext
      .xmlFile(booksFile, rowTag = booksTag, samplingRatio = 0.5)

    assert(results.schema == StructType(List(
      StructField("author", StringType, nullable = true),
      StructField("description", StringType, nullable = true),
      StructField("genre", StringType, nullable = true),
      StructField("id", StringType, nullable = true),
      StructField("price", DoubleType, nullable = true),
      StructField("publish_date", StringType, nullable = true),
      StructField("title", StringType, nullable = true))
    ))

    assert(results.collect().size === numBooks)
  }

  test("DSL test schema (object) inferred correctly") {
    val results = sqlContext
      .xmlFile(booksNestedObjectFile, rowTag = booksTag)

    assert(results.schema == StructType(List(
      StructField("author", StringType, nullable = true),
      StructField("description", StringType, nullable = true),
      StructField("genre", StringType, nullable = true),
      StructField("id", StringType, nullable = true),
      StructField("price", DoubleType, nullable = true),
      StructField("publish_dates", StructType(
        List(StructField("publish_date", StringType))), nullable = true),
      StructField("title", StringType, nullable = true))
    ))

    assert(results.collect().size === numBooks)
  }

  test("DSL test schema (array) inferred correctly") {
    val results = sqlContext
      .xmlFile(booksNestedArrayFile, rowTag = booksTag)

    assert(results.schema == StructType(List(
      StructField("author", StringType, nullable = true),
      StructField("description", StringType, nullable = true),
      StructField("genre", StringType, nullable = true),
      StructField("id", StringType, nullable = true),
      StructField("price", DoubleType, nullable = true),
      StructField("publish_date", ArrayType(StringType), nullable = true),
      StructField("title", StringType, nullable = true))
    ))

    assert(results.collect().size === numBooks)
  }

  test("DSL test schema (complicated) inferred correctly") {
    val results = sqlContext
      .xmlFile(booksComplicatedFile, rowTag = booksTag)

    assert(results.schema == StructType(List(
      StructField("author", StringType, nullable = true),
      StructField("genre", StructType(
        List(StructField("genreid", LongType),
          StructField("name", StringType))),
        nullable = true),
      StructField("id", StringType, nullable = true),
      StructField("price", DoubleType, nullable = true),
      StructField("publish_dates", StructType(
        List(StructField("publish_date",
            ArrayType(StructType(
                List(StructField("day", LongType, nullable = true),
                  StructField("month", LongType, nullable = true),
                  StructField("tag", StringType, nullable = true),
                  StructField("year", LongType, nullable = true))))))),
        nullable = true),
      StructField("title", StringType, nullable = true))
    ))

    assert(results.collect().size === numBooksComplicated)
  }

  test("DSL test schema (excluding tags) inferred correctly") {
    val results = new XmlReader()
      .withExcludeAttribute(true)
      .withRowTag(booksTag)
      .xmlFile(sqlContext, booksFile)

    val schema = StructType(List(
      StructField("author", StringType, nullable = true),
      StructField("description", StringType, nullable = true),
      StructField("genre", StringType, nullable = true),
      StructField("price", DoubleType, nullable = true),
      StructField("publish_date", StringType, nullable = true),
      StructField("title", StringType, nullable = true))
    )

    assert(results.schema === schema)
  }

  test("DSL test with different data types") {
    val schema = new StructType(
      Array(
        StructField("year", IntegerType, true),
        StructField("make", StringType, true),
        StructField("model", StringType, true),
        StructField("comment", StringType, true)
      )
    )
    val results = new XmlReader()
<<<<<<< HEAD
      .withSchema(schema)
      .withRowTag(carsUnbalancedFileTag)
=======
      .withSchema(stringSchema)
>>>>>>> 5df686a3
      .xmlFile(sqlContext, carsUnbalancedFile)
      .count()

    assert(results === 3)
  }

  test("DSL test inferred schema passed through") {
    val dataFrame = sqlContext
      .xmlFile(carsFile)

    val results = dataFrame
      .select("comment", "year")
      .where(dataFrame("year") === 2012)

    assert(results.first.getString(0) === "No comment")
    assert(results.first.getLong(1) === 2012)
  }

  test("DSL test nullable fields") {
    val results = new XmlReader()
      .withSchema(StructType(List(StructField("name", StringType, false),
                                  StructField("age", StringType, true))))
      .xmlFile(sqlContext, nullNumbersFile)
      .collect()

    assert(results.head.toSeq === Seq("alice", "35"))
    assert(results(1).toSeq === Seq("bob", ""))
    assert(results(2).toSeq === Seq("coc", "24"))
  }

  test("DSL test for treating empty string as null value") {
    val results = new XmlReader()
      .withSchema(StructType(List(StructField("name", StringType, false),
      StructField("age", IntegerType, true))))
      .withTreatEmptyValuesAsNulls(true)
      .xmlFile(sqlContext, nullNumbersFile)
      .collect()

    assert(results(1).toSeq === Seq("bob", null))
  }
}<|MERGE_RESOLUTION|>--- conflicted
+++ resolved
@@ -144,12 +144,7 @@
       )
     )
     val results = new XmlReader()
-<<<<<<< HEAD
       .withSchema(schema)
-      .withRowTag(carsUnbalancedFileTag)
-=======
-      .withSchema(stringSchema)
->>>>>>> 5df686a3
       .xmlFile(sqlContext, carsUnbalancedFile)
       .count()
 
@@ -401,12 +396,7 @@
       )
     )
     val results = new XmlReader()
-<<<<<<< HEAD
       .withSchema(schema)
-      .withRowTag(carsUnbalancedFileTag)
-=======
-      .withSchema(stringSchema)
->>>>>>> 5df686a3
       .xmlFile(sqlContext, carsUnbalancedFile)
       .count()
 
