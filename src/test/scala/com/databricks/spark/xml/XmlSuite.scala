/*
 * Copyright 2014 Databricks
 *
 * Licensed under the Apache License, Version 2.0 (the "License");
 * you may not use this file except in compliance with the License.
 * You may obtain a copy of the License at
 *
 *     http://www.apache.org/licenses/LICENSE-2.0
 *
 * Unless required by applicable law or agreed to in writing, software
 * distributed under the License is distributed on an "AS IS" BASIS,
 * WITHOUT WARRANTIES OR CONDITIONS OF ANY KIND, either express or implied.
 * See the License for the specific language governing permissions and
 * limitations under the License.
 */
package com.databricks.spark.xml

import java.io.File
import java.nio.charset.UnsupportedCharsetException
import java.sql.{Date, Timestamp}

import scala.io.Source

import org.scalatest.{BeforeAndAfterAll, FunSuite}
import org.apache.hadoop.conf.Configuration
import org.apache.hadoop.io.LongWritable
import org.apache.hadoop.io.Text
import org.apache.hadoop.io.compress.GzipCodec

import org.apache.spark.{SparkException, SparkContext}
import org.apache.spark.sql.{SaveMode, Row, SQLContext}
import org.apache.spark.sql.types._
import com.databricks.spark.xml.XmlOptions._
import com.databricks.spark.xml.util.ParseModes

class XmlSuite extends FunSuite with BeforeAndAfterAll {
  val tempEmptyDir = "target/test/empty/"
  val agesFile = "src/test/resources/ages.xml"
  val booksFile = "src/test/resources/books.xml"
  val booksNestedObjectFile = "src/test/resources/books-nested-object.xml"
  val booksNestedArrayFile = "src/test/resources/books-nested-array.xml"
  val booksComplicatedFile = "src/test/resources/books-complicated.xml"
  val carsFile = "src/test/resources/cars.xml"
  val carsFile8859 = "src/test/resources/cars-iso-8859-1.xml"
  val carsFileGzip = "src/test/resources/cars.xml.gz"
  val carsFileBzip2 = "src/test/resources/cars.xml.bz2"
  val carsMixedAttrNoChildFile = "src/test/resources/cars-mixed-attr-no-child.xml"
  val booksAttributesInNoChild = "src/test/resources/books-attributes-in-no-child.xml"
  val carsUnbalancedFile = "src/test/resources/cars-unbalanced-elements.xml"
  val carsMalformedFile = "src/test/resources/cars-malformed.xml"
  val nullNumbersFile = "src/test/resources/null-numbers.xml"
  val emptyFile = "src/test/resources/empty.xml"
  val topicsFile = "src/test/resources/topics-namespaces.xml"
  val gpsEmptyField = "src/test/resources/gps-empty-field.xml"
  val agesMixedTypes = "src/test/resources/ages-mixed-types.xml"
  val nullNestedStructFile = "src/test/resources/null-nested-struct.xml"
  val simpleNestedObjects = "src/test/resources/simple-nested-objects.xml"
  val nestedElementWithNameOfParent = "src/test/resources/nested-element-with-name-of-parent.xml"

  val booksTag = "book"
  val booksRootTag = "books"
  val topicsTag = "Topic"
  val agesTag = "person"

  val numAges = 3
  val numCars = 3
  val numBooks = 12
  val numBooksComplicated = 3
  val numTopics = 1
  val numGPS = 2

  private var sqlContext: SQLContext = _

  override protected def beforeAll(): Unit = {
    super.beforeAll()
    sqlContext = new SQLContext(new SparkContext("local[2]", "XmlSuite"))
  }

  override protected def afterAll(): Unit = {
    try {
      sqlContext.sparkContext.stop()
    } finally {
      super.afterAll()
    }
  }

  test("DSL test") {
    val results = sqlContext.read.format("xml")
      .load(carsFile)
      .select("year")
      .collect()

    assert(results.size === numCars)
  }

  test("DSL test with xml having unbalanced datatypes") {
    val results = sqlContext.read.format("xml")
      .option("treatEmptyValuesAsNulls", "true")
      .load(gpsEmptyField)

    assert(results.collect().size === numGPS)
  }

  test("DSL test with mixed elements (attributes, no child)") {
    val results = sqlContext.read.format("xml")
      .load(carsMixedAttrNoChildFile)
      .select("date")
      .collect()

    val attrValOne = results(0).get(0).asInstanceOf[Row](1)
    val attrValTwo = results(1).get(0).asInstanceOf[Row](1)
    assert(attrValOne == "string")
    assert(attrValTwo == "struct")
    assert(results.size === numCars)
  }

  test("DSL test for inconsistent element attributes as fields") {
    val results = sqlContext.read.format("xml")
      .option("rowTag", booksTag)
      .load(booksAttributesInNoChild)
      .select("price")

    // This should not throw an exception `java.lang.ArrayIndexOutOfBoundsException`
    // as non-existing values are represented as `null`s.
    val nullValue = results
      .collect()
      .toSeq.head
      .toSeq.head
      .asInstanceOf[Row]
      .get(1)
    assert(nullValue == null)
  }

  test("DSL test with mixed elements (struct, string)") {
    val results = sqlContext.read.format("xml")
      .option("rowTag", agesTag)
      .load(agesMixedTypes)
      .collect()
    assert(results.size === numAges)
  }

  test("DSL test with elements in array having attributes") {
    val results = sqlContext.read.format("xml")
      .option("rowTag", agesTag)
      .load(agesFile)
      .collect()
    val attrValOne = results(0).get(0).asInstanceOf[Row](1)
    val attrValTwo = results(1).get(0).asInstanceOf[Row](1)
    assert(attrValOne == "1990-02-24")
    assert(attrValTwo == "1985-01-01")
    assert(results.size === numAges)
  }

  test("DSL test for iso-8859-1 encoded file") {
    val dataFrame = new XmlReader()
      .withCharset("iso-8859-1")
      .xmlFile(sqlContext, carsFile8859)
    assert(dataFrame.select("year").collect().size === numCars)

    val results = dataFrame
      .select("comment", "year")
      .where(dataFrame("year") === 2012)
    assert(results.first.getString(0) === "No comment")
    assert(results.first.getLong(1) === 2012)
  }

  test("DSL test compressed file") {
    val results = sqlContext.read.format("xml")
      .load(carsFileGzip)
      .select("year")
      .collect()

    assert(results.size === numCars)
  }

  test("DSL test splittable compressed file") {
    val results = sqlContext.read.format("xml")
      .load(carsFileBzip2)
      .select("year")
      .collect()

    assert(results.size === numCars)
  }

  test("DSL test bad charset name") {
    val exception = intercept[UnsupportedCharsetException] {
      val results = sqlContext.read.format("xml")
        .option("charset", "1-9588-osi")
        .load(carsFile)
        .select("year")
        .collect()
    }
    assert(exception.getMessage.contains("1-9588-osi"))
  }

  test("DDL test") {
    sqlContext.sql(
      s"""
         |CREATE TEMPORARY TABLE carsTable
         |USING com.databricks.spark.xml
         |OPTIONS (path "$carsFile")
      """.stripMargin.replaceAll("\n", " "))

    assert(sqlContext.sql("SELECT year FROM carsTable").collect().size === numCars)
  }

  test("DDL test with alias name") {
    assume(org.apache.spark.SPARK_VERSION.take(3) >= "1.5",
      "Datasource alias feature was added in Spark 1.5")

    sqlContext.sql(
      s"""
         |CREATE TEMPORARY TABLE carsTable
         |USING xml
         |OPTIONS (path "$carsFile")
      """.stripMargin.replaceAll("\n", " "))

    assert(sqlContext.sql("SELECT year FROM carsTable").collect().size === numCars)
  }

  test("DSL test for parsing a malformed XML file") {
    val results = new XmlReader()
      .withParseMode(ParseModes.DROP_MALFORMED_MODE)
      .xmlFile(sqlContext, carsMalformedFile)

    assert(results.count() === 1)
  }

  test("DSL test for dropping malformed rows") {
    val cars = new XmlReader()
      .withParseMode(ParseModes.DROP_MALFORMED_MODE)
      .xmlFile(sqlContext, carsMalformedFile)

    assert(cars.count() == 1)
    assert(cars.head().toSeq === Seq("Chevy", "Volt", 2015))
  }

  test("DSL test for failing fast") {
    val exceptionInParse = intercept[SparkException] {
      new XmlReader()
        .withFailFast(true)
        .xmlFile(sqlContext, carsMalformedFile)
        .collect()
    }
    assert(exceptionInParse.getMessage.contains("Malformed line in FAILFAST mode"))
  }

  test("DSL test for permissive mode for corrupt records") {
    val carsDf = new XmlReader()
      .withParseMode(ParseModes.PERMISSIVE_MODE)
      .withColumnNameOfCorruptRecord("_malformed_records")
      .xmlFile(sqlContext, carsMalformedFile)
    val cars = carsDf.collect()
    assert(cars.length == 3)

    val malformedRowOne = carsDf.select("_malformed_records").first().toSeq.head.toString
    val malformedRowTwo = carsDf.select("_malformed_records").take(2).last.toSeq.head.toString
    val expectedMalformedRowOne = "<ROW><year>2012</year><make>Tesla</make><model>>S" +
      "<comment>No comment</comment></ROW>"
    val expectedMalformedRowTwo = "<ROW></year><make>Ford</make><model>E350</model>model></model>" +
      "<comment>Go get one now they are going fast</comment></ROW>"

    assert(malformedRowOne.replaceAll("\\s", "") === expectedMalformedRowOne.replaceAll("\\s", ""))
    assert(malformedRowTwo.replaceAll("\\s", "") === expectedMalformedRowTwo.replaceAll("\\s", ""))
    assert(cars(2).toSeq.head === null)
    assert(cars(0).toSeq.takeRight(3) === Seq(null, null, null))
    assert(cars(1).toSeq.takeRight(3) === Seq(null, null, null))
    assert(cars(2).toSeq.takeRight(3) === Seq("Chevy", "Volt", 2015))
  }

  test("DSL test with empty file and known schema") {
    val results = new XmlReader()
      .withSchema(StructType(List(StructField("column", StringType, false))))
      .xmlFile(sqlContext, emptyFile)
      .count()

    assert(results === 0)
  }

  test("DSL test with poorly formatted file and string schema") {
    val schema = new StructType(
      Array(
        StructField("color", StringType, true),
        StructField("year", StringType, true),
        StructField("make", StringType, true),
        StructField("model", StringType, true),
        StructField("comment", StringType, true)
      )
    )
    val results = new XmlReader()
      .withSchema(schema)
      .xmlFile(sqlContext, carsUnbalancedFile)
      .count()

    assert(results === numCars)
  }

  test("DDL test with empty file") {
    sqlContext.sql(s"""
           |CREATE TEMPORARY TABLE carsTable
           |(year double, make string, model string, comments string, grp string)
           |USING com.databricks.spark.xml
           |OPTIONS (path "$emptyFile")
      """.stripMargin.replaceAll("\n", " "))

    assert(sqlContext.sql("SELECT count(*) FROM carsTable").collect().head(0) === 0)
  }

  test("SQL test insert overwrite") {
    TestUtils.deleteRecursively(new File(tempEmptyDir))
    new File(tempEmptyDir).mkdirs()
    sqlContext.sql(
      s"""
         |CREATE TEMPORARY TABLE booksTableIO
         |USING com.databricks.spark.xml
         |OPTIONS (path "$booksFile", rowTag "$booksTag")
      """.stripMargin.replaceAll("\n", " "))
    sqlContext.sql(
      s"""
         |CREATE TEMPORARY TABLE booksTableEmpty
         |(author string, description string, genre string,
         |id string, price double, publish_date string, title string)
         |USING com.databricks.spark.xml
         |OPTIONS (path "$tempEmptyDir")
      """.stripMargin.replaceAll("\n", " "))

    assert(sqlContext.sql("SELECT * FROM booksTableIO").collect().size === numBooks)
    assert(sqlContext.sql("SELECT * FROM booksTableEmpty").collect().isEmpty)

    sqlContext.sql(
      s"""
         |INSERT OVERWRITE TABLE booksTableEmpty
         |SELECT * FROM booksTableIO
      """.stripMargin.replaceAll("\n", " "))
    assert(sqlContext.sql("SELECT * FROM booksTableEmpty").collect().size == numBooks)
  }

  test("DSL save with gzip compression codec") {
    // Create temp directory
    TestUtils.deleteRecursively(new File(tempEmptyDir))
    new File(tempEmptyDir).mkdirs()
    val copyFilePath = tempEmptyDir + "cars-copy.xml"

    val cars = sqlContext.read.format("xml").load(carsFile)
    cars.write
      .format("xml")
      .mode(SaveMode.Overwrite)
      .options(Map("path" -> copyFilePath, "codec" -> classOf[GzipCodec].getName))
      .save(copyFilePath)
    val carsCopyPartFile = new File(copyFilePath, "part-00000.gz")
    // Check that the part file has a .gz extension
    assert(carsCopyPartFile.exists())

    val carsCopy = sqlContext.read.format("xml").load(copyFilePath + "/")

    assert(carsCopy.count == cars.count)
    assert(carsCopy.collect.map(_.toString).toSet == cars.collect.map(_.toString).toSet)
  }

  test("DSL save with gzip compression codec by shorten name") {
    // Create temp directory
    TestUtils.deleteRecursively(new File(tempEmptyDir))
    new File(tempEmptyDir).mkdirs()
    val copyFilePath = tempEmptyDir + "cars-copy.xml"

    val cars = sqlContext.read.format("xml").load(carsFile)
    cars.write
      .format("xml")
      .mode(SaveMode.Overwrite)
      .options(Map("path" -> copyFilePath, "compression" -> "gZiP"))
      .save(copyFilePath)

    val carsCopyPartFile = new File(copyFilePath, "part-00000.gz")
    // Check that the part file has a .gz extension
    assert(carsCopyPartFile.exists())

    val carsCopy = sqlContext.read.format("xml").load(copyFilePath)

    assert(carsCopy.count == cars.count)
    assert(carsCopy.collect.map(_.toString).toSet == cars.collect.map(_.toString).toSet)
  }

  test("DSL save") {
    // Create temp directory
    TestUtils.deleteRecursively(new File(tempEmptyDir))
    new File(tempEmptyDir).mkdirs()
    val copyFilePath = tempEmptyDir + "books-copy.xml"

    val books = sqlContext.read.format("xml")
      .option("rowTag", booksTag)
      .load(booksComplicatedFile)
    books.write
      .options(Map("rootTag" -> booksRootTag, "rowTag" -> booksTag))
      .format("xml")
      .save(copyFilePath)

    val booksCopy = sqlContext.read.format("xml")
      .option("rowTag", booksTag)
      .load(copyFilePath + "/")
    assert(booksCopy.count == books.count)
    assert(booksCopy.collect.map(_.toString).toSet === books.collect.map(_.toString).toSet)
  }

  test("DSL save with nullValue and treatEmptyValuesAsNulls") {
    // Create temp directory
    TestUtils.deleteRecursively(new File(tempEmptyDir))
    new File(tempEmptyDir).mkdirs()
    val copyFilePath = tempEmptyDir + "books-copy.xml"

    val books = sqlContext.read.format("xml")
      .option("rowTag", booksTag)
      .load(booksComplicatedFile)
    books.write
      .options(Map("rootTag" -> booksRootTag, "rowTag" -> booksTag, "nullValue" -> ""))
      .format("xml")
      .save(copyFilePath)

    val booksCopy = sqlContext.read.format("xml")
      .option("rowTag", booksTag)
      .option("treatEmptyValuesAsNulls", "true")
      .load(copyFilePath)

    assert(booksCopy.count == books.count)
    assert(booksCopy.collect.map(_.toString).toSet === books.collect.map(_.toString).toSet)
  }

  test("DSL save dataframe not read from a XML file") {
    // Create temp directory
    TestUtils.deleteRecursively(new File(tempEmptyDir))
    new File(tempEmptyDir).mkdirs()
    val copyFilePath = tempEmptyDir + "data-copy.xml"

    val schema = StructType(
      List(StructField("a", ArrayType(ArrayType(StringType)), nullable = true)))
    val data = sqlContext.sparkContext.parallelize(
      List(List(List("aa", "bb"), List("aa", "bb")))).map(Row(_))
    val df = sqlContext.createDataFrame(data, schema)
    df.write.format("xml").save(copyFilePath)

    // When [[ArrayType]] has [[ArrayType]] as elements, it is confusing what is the element
    // name for XML file. Now, it is "item". So, "item" field is additionally added
    // to wrap the element.
    val schemaCopy = StructType(
      List(StructField("a", ArrayType(
        StructType(List(StructField("item", ArrayType(StringType), nullable = true)))),
<<<<<<< HEAD
          nullable = true)))
    val dfCopy = sqlContext.read.format("xml").load(copyFilePath + "/")
=======
        nullable = true)))
    val dfCopy = sqlContext.xmlFile(copyFilePath + "/")
>>>>>>> 7ec99649

    assert(dfCopy.count == df.count)
    assert(dfCopy.schema === schemaCopy)
  }

  test("DSL save dataframe with data types correctly") {
    // Create temp directory
    TestUtils.deleteRecursively(new File(tempEmptyDir))
    new File(tempEmptyDir).mkdirs()
    val copyFilePath = tempEmptyDir + "data-copy.xml"

    // Create the schema.
    val dataTypes =
      Seq(
        StringType, NullType, BooleanType,
        ByteType, ShortType, IntegerType, LongType,
        FloatType, DoubleType, DecimalType(25, 3), DecimalType(6, 5),
        DateType, TimestampType, MapType(StringType, StringType))
    val fields = dataTypes.zipWithIndex.map { case (dataType, index) =>
      StructField(s"col$index", dataType, nullable = true)
    }
    val schema = StructType(fields)

    // Create the data
    val timestamp = "2015-01-01 00:00:00"
    val date = "2015-01-01"
    val row =
      Row(
        "aa", null, true,
        1.toByte, 1.toShort, 1, 1.toLong,
        1.toFloat, 1.toDouble, Decimal(1, 25, 3), Decimal(1, 6, 5),
        Date.valueOf(date), Timestamp.valueOf(timestamp), Map("a" -> "b"))
    val data = sqlContext.sparkContext.parallelize(Seq(row))

    val df = sqlContext.createDataFrame(data, schema)
    df.write.format("xml").save(copyFilePath)

    val dfCopy = new XmlReader()
      .withSchema(schema)
      .xmlFile(sqlContext, copyFilePath + "/")

    assert(dfCopy.collect() === df.collect())
    assert(dfCopy.schema === df.schema)
  }

  test("DSL test schema inferred correctly") {
    val results = sqlContext.read.format("xml").option("rowTag", booksTag).load(booksFile)

    assert(results.schema == StructType(List(
      StructField(s"${DEFAULT_ATTRIBUTE_PREFIX}id", StringType, nullable = true),
      StructField("author", StringType, nullable = true),
      StructField("description", StringType, nullable = true),
      StructField("genre", StringType, nullable = true),
      StructField("price", DoubleType, nullable = true),
      StructField("publish_date", StringType, nullable = true),
      StructField("title", StringType, nullable = true))
    ))

    assert(results.collect().size === numBooks)
  }

  test("DSL test schema inferred correctly with sampling ratio") {
    val results = sqlContext.read.format("xml")
      .option("rowTag", booksTag)
      .option("samplingRatio", 0.5)
      .load(booksFile)

    assert(results.schema == StructType(List(
      StructField(s"${DEFAULT_ATTRIBUTE_PREFIX}id", StringType, nullable = true),
      StructField("author", StringType, nullable = true),
      StructField("description", StringType, nullable = true),
      StructField("genre", StringType, nullable = true),
      StructField("price", DoubleType, nullable = true),
      StructField("publish_date", StringType, nullable = true),
      StructField("title", StringType, nullable = true))
    ))

    assert(results.collect().size === numBooks)
  }

  test("DSL test schema (object) inferred correctly") {
    val results = sqlContext.read.format("xml")
      .option("rowTag", booksTag)
      .load(booksNestedObjectFile)

    assert(results.schema == StructType(List(
      StructField(s"${DEFAULT_ATTRIBUTE_PREFIX}id", StringType, nullable = true),
      StructField("author", StringType, nullable = true),
      StructField("description", StringType, nullable = true),
      StructField("genre", StringType, nullable = true),
      StructField("price", DoubleType, nullable = true),
      StructField("publish_dates", StructType(
        List(StructField("publish_date", StringType))), nullable = true),
      StructField("title", StringType, nullable = true))
    ))

    assert(results.collect().size === numBooks)
  }

  test("DSL test schema (array) inferred correctly") {
    val results = sqlContext.read.format("xml")
      .option("rowTag", booksTag)
      .load(booksNestedArrayFile)

    assert(results.schema == StructType(List(
      StructField(s"${DEFAULT_ATTRIBUTE_PREFIX}id", StringType, nullable = true),
      StructField("author", StringType, nullable = true),
      StructField("description", StringType, nullable = true),
      StructField("genre", StringType, nullable = true),
      StructField("price", DoubleType, nullable = true),
      StructField("publish_date", ArrayType(StringType), nullable = true),
      StructField("title", StringType, nullable = true))
    ))

    assert(results.collect().size === numBooks)
  }

  test("DSL test schema (complicated) inferred correctly") {
    val results = sqlContext.read.format("xml")
      .option("rowTag", booksTag)
      .load(booksComplicatedFile)

    assert(results.schema == StructType(List(
      StructField(s"${DEFAULT_ATTRIBUTE_PREFIX}id", StringType, nullable = true),
      StructField("author", StringType, nullable = true),
      StructField("genre", StructType(
        List(StructField("genreid", LongType),
          StructField("name", StringType))),
        nullable = true),
      StructField("price", DoubleType, nullable = true),
      StructField("publish_dates", StructType(
        List(StructField("publish_date",
          ArrayType(StructType(
            List(StructField(s"${DEFAULT_ATTRIBUTE_PREFIX}tag", StringType, nullable = true),
              StructField("day", LongType, nullable = true),
              StructField("month", LongType, nullable = true),
              StructField("year", LongType, nullable = true))))))),
        nullable = true),
      StructField("title", StringType, nullable = true))
    ))

    assert(results.collect().size === numBooksComplicated)
  }

  test("DSL test parsing and inferring attribute in elements having no child element") {
    // Default value.
    val resultsOne = new XmlReader()
      .withRowTag(booksTag)
      .xmlFile(sqlContext, booksAttributesInNoChild)

    val schemaOne = StructType(List(
      StructField("_id", StringType, nullable = true),
      StructField("author", StringType, nullable = true),
      StructField("price", StructType(
        List(StructField("_VALUE", StringType, nullable = true),
          StructField(s"_unit", StringType, nullable = true))),
        nullable = true),
      StructField("publish_date", StringType, nullable = true),
      StructField("title", StringType, nullable = true))
    )

    assert(resultsOne.schema === schemaOne)
    assert(resultsOne.count == numBooks)

    // Explicitly set
    val attributePrefix = "@#"
    val valueTag = "#@@value"
    val resultsTwo = new XmlReader()
      .withRowTag(booksTag)
      .withAttributePrefix(attributePrefix)
      .withValueTag(valueTag)
      .xmlFile(sqlContext, booksAttributesInNoChild)

    val schemaTwo = StructType(List(
      StructField(s"${attributePrefix}id", StringType, nullable = true),
      StructField("author", StringType, nullable = true),
      StructField("price", StructType(
        List(StructField(valueTag, StringType, nullable = true),
          StructField(s"${attributePrefix}unit", StringType, nullable = true))),
        nullable = true),
      StructField("publish_date", StringType, nullable = true),
      StructField("title", StringType, nullable = true))
    )

    assert(resultsTwo.schema === schemaTwo)
    assert(resultsTwo.count == numBooks)
  }

  test("DSL test schema (excluding tags) inferred correctly") {
    val results = new XmlReader()
      .withExcludeAttribute(true)
      .withRowTag(booksTag)
      .xmlFile(sqlContext, booksFile)

    val schema = StructType(List(
      StructField("author", StringType, nullable = true),
      StructField("description", StringType, nullable = true),
      StructField("genre", StringType, nullable = true),
      StructField("price", DoubleType, nullable = true),
      StructField("publish_date", StringType, nullable = true),
      StructField("title", StringType, nullable = true))
    )

    assert(results.schema === schema)
  }

  test("DSL test with custom schema") {
    val schema = new StructType(
      Array(
        StructField("make", StringType, true),
        StructField("model", StringType, true),
        StructField("comment", StringType, true),
        StructField("color", StringType, true),
        StructField("year", IntegerType, true)
      )
    )
    val results = new XmlReader()
      .withSchema(schema)
      .xmlFile(sqlContext, carsUnbalancedFile)
      .count()

    assert(results === numCars)
  }

  test("DSL test inferred schema passed through") {
    val dataFrame = sqlContext.read.format("xml").load(carsFile)

    val results = dataFrame
      .select("comment", "year")
      .where(dataFrame("year") === 2012)

    assert(results.first.getString(0) === "No comment")
    assert(results.first.getLong(1) === 2012)
  }

  test("DSL test nullable fields") {
    val schema = StructType(
      StructField("name", StringType, false) ::
      StructField("age", StringType, true) :: Nil)
    val results = new XmlReader()
      .withSchema(schema)
      .xmlFile(sqlContext, nullNumbersFile)
      .collect()

    assert(results.head.toSeq === Seq("alice", "35"))
    assert(results(1).toSeq === Seq("bob", "    "))
    assert(results(2).toSeq === Seq("coc", "24"))
  }

  test("DSL test for treating empty string as null value") {
    val results = new XmlReader()
      .withSchema(StructType(List(StructField("name", StringType, false),
      StructField("age", IntegerType, true))))
      .withTreatEmptyValuesAsNulls(true)
      .xmlFile(sqlContext, nullNumbersFile)
      .collect()

    assert(results(1).toSeq === Seq("bob", null))
  }

  test("DSL test with namespaces ignored") {
    val results = sqlContext.read.format("xml")
      .option("rowTag", topicsTag)
      .load(topicsFile)
      .collect()

    assert(results.size === numTopics)
  }

  test("Missing nested struct represented as null instead of empty Row") {
    val result = sqlContext.read.format("xml")
      .option("rowTag", "item")
      .load(nullNestedStructFile)
      .select("b.es")
      .collect()

    assert(result(1).toSeq === Seq(null))
  }

  test("Produces correct order of columns for nested rows when user specifies a schema") {
    val nestedSchema = StructType(
      Seq(
        StructField("b", IntegerType, nullable = true),
        StructField("a", IntegerType, nullable = true)))
    val schema = StructType(
      Seq(
        StructField("c", nestedSchema, nullable = true)))

    val result = new XmlReader()
      .withSchema(schema)
      .xmlFile(sqlContext, simpleNestedObjects)
      .select("c.a", "c.b")
      .collect()

    assert(result(0).toSeq === Seq(111, 222))
  }

  test("Nested element with same name as parent delinination") {
    val lines = Source.fromFile(nestedElementWithNameOfParent).getLines.toList
    val firstExpected = lines(2).trim
    val lastExpected = lines(3).trim
    val config = new Configuration(sqlContext.sparkContext.hadoopConfiguration)
    config.set(XmlInputFormat.START_TAG_KEY, "<parent>")
    config.set(XmlInputFormat.END_TAG_KEY, "</parent>")
    config.set(XmlInputFormat.ENCODING_KEY, "utf-8")
    val records = sqlContext.sparkContext.newAPIHadoopFile(
      nestedElementWithNameOfParent,
      classOf[XmlInputFormat],
      classOf[LongWritable],
      classOf[Text],
      config)
    val list = records.values.map(t => t.toString).collect().toList
    assert(list.length == 2)
    val firstActual = list.head
    val lastActual = list.last
    assert(firstActual === firstExpected)
    assert(lastActual === lastExpected)
  }

  test("Nested element with same name as parent schema inference") {
    val df = new XmlReader()
      .withRowTag("parent")
      .xmlFile(sqlContext, nestedElementWithNameOfParent)

    val nestedSchema = StructType(
      Seq(
        StructField("child", StringType, nullable = true)))
    val schema = StructType(
      Seq(
        StructField("child", StringType, nullable = true),
        StructField("parent", nestedSchema, nullable = true)))
    df.schema.printTreeString()
    schema.printTreeString()
    assert(df.schema == schema)
  }

  test("Empty string not allowed for rowTag, attributePrefix and valueTag.") {
    val messageOne = intercept[IllegalArgumentException] {
      sqlContext.xmlFile(carsFile, rowTag = "").collect()
    }.getMessage
    assert(messageOne == "requirement failed: 'rowTag' option should not be empty string.")

    val messageTwo = intercept[IllegalArgumentException] {
      sqlContext.xmlFile(carsFile, attributePrefix = "").collect()
    }.getMessage
    assert(
      messageTwo == "requirement failed: 'attributePrefix' option should not be empty string.")

    val messageThree = intercept[IllegalArgumentException] {
      sqlContext.xmlFile(carsFile, valueTag = "").collect()
    }.getMessage
    assert(messageThree == "requirement failed: 'valueTag' option should not be empty string.")
  }
}<|MERGE_RESOLUTION|>--- conflicted
+++ resolved
@@ -351,7 +351,7 @@
     // Check that the part file has a .gz extension
     assert(carsCopyPartFile.exists())
 
-    val carsCopy = sqlContext.read.format("xml").load(copyFilePath + "/")
+    val carsCopy = sqlContext.read.format("xml").load(copyFilePath)
 
     assert(carsCopy.count == cars.count)
     assert(carsCopy.collect.map(_.toString).toSet == cars.collect.map(_.toString).toSet)
@@ -396,7 +396,7 @@
 
     val booksCopy = sqlContext.read.format("xml")
       .option("rowTag", booksTag)
-      .load(copyFilePath + "/")
+      .load(copyFilePath)
     assert(booksCopy.count == books.count)
     assert(booksCopy.collect.map(_.toString).toSet === books.collect.map(_.toString).toSet)
   }
@@ -443,13 +443,8 @@
     val schemaCopy = StructType(
       List(StructField("a", ArrayType(
         StructType(List(StructField("item", ArrayType(StringType), nullable = true)))),
-<<<<<<< HEAD
           nullable = true)))
-    val dfCopy = sqlContext.read.format("xml").load(copyFilePath + "/")
-=======
-        nullable = true)))
-    val dfCopy = sqlContext.xmlFile(copyFilePath + "/")
->>>>>>> 7ec99649
+    val dfCopy = sqlContext.read.format("xml").load(copyFilePath)
 
     assert(dfCopy.count == df.count)
     assert(dfCopy.schema === schemaCopy)
@@ -489,7 +484,7 @@
 
     val dfCopy = new XmlReader()
       .withSchema(schema)
-      .xmlFile(sqlContext, copyFilePath + "/")
+      .xmlFile(sqlContext, copyFilePath)
 
     assert(dfCopy.collect() === df.collect())
     assert(dfCopy.schema === df.schema)
