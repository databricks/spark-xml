--- conflicted
+++ resolved
@@ -60,15 +60,9 @@
 * `rowTag`: The row tag of your xml files to treat as a row. For example, in this xml `<books> <book><book> ...</books>`, the appropriate value would be `book`. Default is `ROW`.
 * `rootTag`: The root tag of your xml files to treat as the root. For example, in this xml `<books> <book><book> ...</books>`, the appropriate value would be `books`. Default is `ROWS`.
 * `nullValue`: The value to write `null` value. Default is string `null`. When this is `null`, it does not write attributes and elements for fields.
-<<<<<<< HEAD
 * `attributePrefix`: The prefix for attributes so that we can differentiating attributes and elements. This will be the prefix for field names. Default is `_`.
 * `valueTag`: The tag used for the value when there are attributes in the element having no child. Default is `_VALUE`.
-* `codec`: compression codec to use when saving to file. Should be the fully qualified name of a class implementing `org.apache.hadoop.io.compress.CompressionCodec` or one of case-insensitive shorten names (`bzip2`, `gzip`, `lz4`, and `snappy`). Defaults to no compression when a codec is not specified.
-=======
-* `attributePrefix`: The prefix for attributes so that we can differentiating attributes and elements. This will be the prefix for field names. Default is `@`.
-* `valueTag`: The tag used for the value when there are attributes in the element having no child. Default is `#VALUE`.
 * `compression`: compression codec to use when saving to file. Should be the fully qualified name of a class implementing `org.apache.hadoop.io.compress.CompressionCodec` or one of case-insensitive shorten names (`bzip2`, `gzip`, `lz4`, and `snappy`). Defaults to no compression when a codec is not specified.
->>>>>>> 617a31e8
 
 Currently it supports the shortened name usage. You can use just `xml` instead of `com.databricks.spark.xml` from Spark 1.5.0+
 
