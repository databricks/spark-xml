# Spark XML Library [![Build Status](https://travis-ci.org/databricks/spark-xml.svg?branch=master)](https://travis-ci.org/databricks/spark-xml) [![codecov.io](http://codecov.io/github/databricks/spark-xml/coverage.svg?branch=master)](http://codecov.io/github/databricks/spark-xml?branch=master)

- A library for parsing and querying XML data with Apache Spark, for Spark SQL and DataFrames.
The structure and test tools are mostly copied from databricks/spark-csv.

- This package supports to process format-free XML files in a distributed way, unlike JSON datasource in Spark restricts in-line JSON format.


## Requirements

This library requires Spark 1.3+


## Linking
You can link against this library in your program at the following coordiates:

### Scala 2.10
```
groupId: com.databricks
artifactId: spark-xml_2.10
version: 0.3.1
```
### Scala 2.11
```
groupId: com.databricks
artifactId: spark-xml_2.11
version: 0.3.1
```

## Using with Spark shell
This package can be added to  Spark using the `--packages` command line option.  For example, to include it when starting the spark shell:

### Spark compiled with Scala 2.10
```
$SPARK_HOME/bin/spark-shell --packages com.databricks:spark-xml_2.10:0.3.1
```

### Spark compiled with Scala 2.11
```
<<<<<<< HEAD
$SPARK_HOME/bin/spark-shell --packages com.databricks:spark-xml_2.11:0.3.1
=======
$ bin/spark-shell --packages com.databricks:spark-xml_2.11:0.3.1
>>>>>>> 30098155
```

## Features
This package allows reading XML files in local or distributed filesystem as [Spark DataFrames](https://spark.apache.org/docs/1.3.0/sql-programming-guide.html).
When reading files the API accepts several options:
* `path`: Location of files. Similar to Spark can accept standard Hadoop globbing expressions.
* `rowTag`: The row tag of your xml files to treat as a row. For example, in this xml `<books> <book><book> ...</books>`, the appropriate value would be `book`. Default is `ROW`.
* `samplingRatio`: Sampling ratio for inferring schema (0.0 ~ 1). Default is 1. Possible types are `StructType`, `ArrayType`, `StringType`, `LongType`, `DoubleType`, `BooleanType`, `TimestampType` and `NullType`, unless user provides a schema for this.
* `excludeAttribute` : Whether you want to exclude attributes in elements or not. Default is false.
* `treatEmptyValuesAsNulls` : Whether you want to treat whitespaces as a null value. Default is false.
* `failFast` : Whether you want to fail when it fails to parse malformed rows in XML files, instead of dropping the rows. Default is false.
* `attributePrefix`: The prefix for attributes so that we can differentiate attributes and elements. This will be the prefix for field names. Default is `@`.
* `valueTag`: The tag used for the value when there are attributes in the element having no child. Default is `#VALUE`.
* `charset`: Defaults to 'UTF-8' but can be set to other valid charset names

When writing files the API accepts several options:
* `path`: Location to write files.
* `rowTag`: The row tag of your xml files to treat as a row. For example, in this xml `<books> <book><book> ...</books>`, the appropriate value would be `book`. Default is `ROW`.
* `rootTag`: The root tag of your xml files to treat as the root. For example, in this xml `<books> <book><book> ...</books>`, the appropriate value would be `books`. Default is `ROWS`.
* `nullValue`: The value to write `null` value. Default is string `null`. When this is `null`, it does not write attributes and elements for fields.
* `attributePrefix`: The prefix for attributes so that we can differentiating attributes and elements. This will be the prefix for field names. Default is `@`.
* `valueTag`: The tag used for the value when there are attributes in the element having no child. Default is `#VALUE`.
* `codec`: compression codec to use when saving to file. Should be the fully qualified name of a class implementing `org.apache.hadoop.io.compress.CompressionCodec`. Defaults to no compression when a codec is not specified.

Currently it supports the shorten name useage. You can use just `xml` instead of `com.databricks.spark.xml` from Spark 1.5.0+

## Structure Conversion

Due to the structure differences between `DataFrame` and XML, there are some conversion rules from XML data to `DataFrame` and from `DataFrame` to XML data. Note that hanlding attributes can be disbaled with the option `excludeAttribute`.


### Conversion from XML to `DataFrame`

- __Attributes__: Attributes are converted as fields with the heading prefix, `attributePrefix`.

    ```xml
    ...
    <one myOneAttrib="AAAA">
        <two>two</two>
        <three>three</three>
    </one>
    ...
    ```
    produces a schema below:

    ```
    root
     |-- @myOneAttrib: string (nullable = true)
     |-- two: string (nullable = true)
     |-- three: string (nullable = true)
    ```

- __Value in an element that has no child elements but attributes__: The value is put in a separate field, `valueTag`.

    ```xml
    ...
    <one>
        <two myTwoAttrib="BBBBB">two</two>
        <three>three</three>
    </one>
    ...
    ```
    produces a schema below:
    ```
    root
     |-- two: struct (nullable = true)
     |    |-- #VALUE: string (nullable = true)
     |    |-- @myTwoAttrib: string (nullable = true)
     |-- three: string (nullable = true)
    ```

### Conversion from `DataFrame` to XML

- __Element as an array in an array__:  Writing a XML file from `DataFrame` having a field `ArrayType` with its element as `ArrayType` would have an additional nested field for the element. This would not happen in reading and writing XML data but writing a `DataFrame` read from other sources. Therefore, roundtrip in reading and writing XML files has the same structure but writing a `DataFrame` read from other sources is possible to have a different structure.

    `DataFrame` with a schema below:
    ```
     |-- a: array (nullable = true)
     |    |-- element: array (containsNull = true)
     |    |    |-- element: string (containsNull = true)
    ```

    with data below:
    ```
    +------------------------------------+
    |                                   a|
    +------------------------------------+
    |[WrappedArray(aa), WrappedArray(bb)]|
    +------------------------------------+
    ```

    produces a XML file below:
    ```xml
    ...
    <a>
        <item>aa</item>
    </a>
    <a>
        <item>bb</item>
    </a>
    ...
    ```


## Examples

These examples use a XML file available for download [here](https://github.com/databricks/spark-xml/raw/master/src/test/resources/books.xml):

```
$ wget https://github.com/databricks/spark-xml/raw/master/src/test/resources/books.xml
```

### SQL API

Spark-xml can infer data types:
```sql
CREATE TABLE books
USING com.databricks.spark.xml
OPTIONS (path "books.xml", rowTag "book")
```

You can also specify column names and types in DDL. In this case, we do not infer schema.
```sql
CREATE TABLE books (author string, description string, genre string, @id string, price double, publish_date string, title string)
USING com.databricks.spark.xml
OPTIONS (path "books.xml", rowTag "book")
```

### Scala API
__Spark 1.4+:__

```scala
import org.apache.spark.sql.SQLContext

val sqlContext = new SQLContext(sc)
val df = sqlContext.read
    .format("com.databricks.spark.xml")
    .option("rowTag", "book")
    .load("books.xml")

val selectedData = df.select("author", "@id")
selectedData.write
    .format("com.databricks.spark.xml")
    .option("rootTag", "books")
    .option("rowTag", "book")
    .save("newbooks.xml")
```

You can manually specify the schema when reading data:
```scala
import org.apache.spark.sql.SQLContext
import org.apache.spark.sql.types.{StructType, StructField, StringType, DoubleType};

val sqlContext = new SQLContext(sc)
val customSchema = StructType(
    StructField("@id", StringType, nullable = true),
    StructField("author", StringType, nullable = true),
    StructField("description", StringType, nullable = true),
    StructField("genre", StringType ,nullable = true),
    StructField("price", DoubleType, nullable = true),
    StructField("publish_date", StringType, nullable = true),
    StructField("title", StringType, nullable = true))


val df = sqlContext.read
    .format("com.databricks.spark.xml")
    .option("rowTag", "book")
    .schema(customSchema)
    .load("books.xml")

val selectedData = df.select("author", "@id")
selectedData.write
    .format("com.databricks.spark.xml")
    .option("rootTag", "books")
    .option("rowTag", "book")
    .save("newbooks.xml")
```

__Spark 1.3:__

```scala
import org.apache.spark.sql.SQLContext

val sqlContext = new SQLContext(sc)
val df = sqlContext.load(
    "com.databricks.spark.xml",
    Map("path" -> "books.xml", "rowTag" -> "book"))

val selectedData = df.select("author", "@id")
selectedData.save("com.databricks.spark.xml",
	SaveMode.ErrorIfExists,
	Map("path" -> "newbooks.xml", "rootTag" -> "books", "rowTag" -> "book"))
```

You can manually specify the schema when reading data:
```scala
import org.apache.spark.sql.SQLContext
import org.apache.spark.sql.types.{StructType, StructField, StringType, IntegerType};

val sqlContext = new SQLContext(sc)
val customSchema = StructType(
    StructField("@id", StringType, nullable = true),
    StructField("author", StringType, nullable = true),
    StructField("description", StringType, nullable = true),
    StructField("genre", StringType ,nullable = true),
    StructField("price", DoubleType, nullable = true),
    StructField("publish_date", StringType, nullable = true),
    StructField("title", StringType, nullable = true))

val df = sqlContext.load(
    "com.databricks.spark.xml",
    schema = customSchema,
    Map("path" -> "books.xml", "rowTag" -> "book"))

val selectedData = df.select("author", "@id")
selectedData.save("com.databricks.spark.xml",
	SaveMode.ErrorIfExists,
	Map("path" -> "newbooks.xml", "rootTag" -> "books", "rowTag" -> "book"))
```

### Java API
__Spark 1.4+:__

```java
import org.apache.spark.sql.SQLContext

SQLContext sqlContext = new SQLContext(sc);
DataFrame df = sqlContext.read()
    .format("com.databricks.spark.xml")
    .option("rowTag", "book")
    .load("books.xml");

df.select("author", "@id").write()
    .format("com.databricks.spark.xml")
    .option("rootTag", "books")
    .option("rowTag", "book")
    .save("newbooks.xml");
```

You can manually specify schema:
```java
import org.apache.spark.sql.SQLContext;
import org.apache.spark.sql.types.*;

SQLContext sqlContext = new SQLContext(sc);
StructType customSchema = new StructType(new StructField[] {
    new StructField("@id", DataTypes.StringType, true, Metadata.empty()),
    new StructField("author", DataTypes.StringType, true, Metadata.empty()),
    new StructField("description", DataTypes.StringType, true, Metadata.empty()),
    new StructField("genre", DataTypes.StringType, true, Metadata.empty()),
    new StructField("price", DataTypes.DoubleType, true, Metadata.empty()),
    new StructField("publish_date", DataTypes.StringType, true, Metadata.empty()),
    new StructField("title", DataTypes.StringType, true, Metadata.empty())
});

DataFrame df = sqlContext.read()
    .format("com.databricks.spark.xml")
    .option("rowTag", "book")
    .schema(customSchema)
    .load("books.xml");

df.select("author", "@id").write()
    .format("com.databricks.spark.xml")
    .option("rootTag", "books")
    .option("rowTag", "book")
    .save("newbooks.xml");
```



__Spark 1.3:__

```java
import org.apache.spark.sql.SQLContext

SQLContext sqlContext = new SQLContext(sc);

HashMap<String, String> options = new HashMap<String, String>();
options.put("rowTag", "book");
options.put("path", "books.xml");
DataFrame df = sqlContext.load("com.databricks.spark.xml", options);

HashMap<String, String> options = new HashMap<String, String>();
options.put("rowTag", "book");
options.put("rootTag", "books");
options.put("path", "newbooks.xml");
df.select("author", "@id").save("com.databricks.spark.xml", SaveMode.ErrorIfExists, options)
```

You can manually specify schema:
```java
import org.apache.spark.sql.SQLContext;
import org.apache.spark.sql.types.*;

SQLContext sqlContext = new SQLContext(sc);
StructType customSchema = new StructType(new StructField[] {
    new StructField("@id", DataTypes.StringType, true, Metadata.empty()),
    new StructField("author", DataTypes.StringType, true, Metadata.empty()),
    new StructField("description", DataTypes.StringType, true, Metadata.empty()),
    new StructField("genre", DataTypes.StringType, true, Metadata.empty()),
    new StructField("price", DataTypes.DoubleType, true, Metadata.empty()),
    new StructField("publish_date", DataTypes.StringType, true, Metadata.empty()),
    new StructField("title", DataTypes.StringType, true, Metadata.empty())
});

HashMap<String, String> options = new HashMap<String, String>();
options.put("rowTag", "book");
options.put("path", "books.xml");
DataFrame df = sqlContext.load("com.databricks.spark.xml", customSchema, options);

HashMap<String, String> options = new HashMap<String, String>();
options.put("rowTag", "book");
options.put("rootTag", "books");
options.put("path", "newbooks.xml");
df.select("author", "@id").save("com.databricks.spark.xml", SaveMode.ErrorIfExists, options)
```

### Python API

__Spark 1.4+:__

```python
from pyspark.sql import SQLContext
sqlContext = SQLContext(sc)

df = sqlContext.read.format('com.databricks.spark.xml').options(rowTag='book').load('books.xml')
df.select("author", "@id").collect()
```

You can manually specify schema:
```python
from pyspark.sql import SQLContext
from pyspark.sql.types import *

sqlContext = SQLContext(sc)
customSchema = StructType([ \
    StructField("@id", StringType(), True), \
    StructField("author", StringType(), True), \
    StructField("description", StringType(), True), \
    StructField("genre", StringType(), True), \
    StructField("price", DoubleType(), True), \
    StructField("publish_date", StringType(), True), \
    StructField("title", StringType(), True]))

df = sqlContext.read \
    .format('com.databricks.spark.xml') \
    .options(rowTag='book') \
    .load('books.xml', schema = customSchema)

df.select("author", "@id").write \
    .format('com.databricks.spark.xml') \
    .options(rowTag='book', rootTag='books') \
    .save('newbooks.xml')
```


__Spark 1.3:__

```python
from pyspark.sql import SQLContext
sqlContext = SQLContext(sc)

df = sqlContext.load(source="com.databricks.spark.xml", rowTag = 'book', path = 'books.xml')
df.select("author", "@id").save('newbooks.xml', rootTag = 'books', rowTag = 'book', path = 'newbooks.xml')
```

You can manually specify schema:
```python
from pyspark.sql import SQLContext
from pyspark.sql.types import *

sqlContext = SQLContext(sc)
customSchema = StructType([ \
    StructField("@id", StringType(), True), \
    StructField("author", StringType(), True), \
    StructField("description", StringType(), True), \
    StructField("genre", StringType(), True), \
    StructField("price", DoubleType(), True), \
    StructField("publish_date", StringType(), True), \
    StructField("title", StringType(), True]))

df = sqlContext.load(source="com.databricks.spark.xml", rowTag = 'book', schema = customSchema, path = 'books.xml')
df.select("author", "@id").save('newbooks.xml', rootTag = 'books', rowTag = 'book', path = 'newbooks.xml')
```


### R API
__Spark 1.4+:__

Automatically infer schema (data types)
```R
library(SparkR)

Sys.setenv('SPARKR_SUBMIT_ARGS'='"--packages" "com.databricks:spark-xml_2.10:0.3.1" "sparkr-shell"')
sqlContext <- sparkRSQL.init(sc)

df <- read.df(sqlContext, "books.xml", source = "com.databricks.spark.xml", rowTag = "book")

# In this case, `rootTag` is set to "ROWS" and `rowTag` is set to "ROW".
write.df(df, "newbooks.csv", "com.databricks.spark.xml", "overwrite")
```

You can manually specify schema:
```R
library(SparkR)

Sys.setenv('SPARKR_SUBMIT_ARGS'='"--packages" "com.databricks:spark-csv_2.10:0.3.1" "sparkr-shell"')
sqlContext <- sparkRSQL.init(sc)
customSchema <- structType(
    structField("@id", "string"),
    structField("author", "string"),
    structField("description", "string"),
    structField("genre", "string"),
    structField("price", "double"),
    structField("publish_date", "string"),
    structField("title", "string"))

df <- read.df(sqlContext, "books.xml", source = "com.databricks.spark.xml", rowTag = "book")

# In this case, `rootTag` is set to "ROWS" and `rowTag` is set to "ROW".
write.df(df, "newbooks.csv", "com.databricks.spark.xml", "overwrite")
```

## Hadoop InputFormat

The library contains a Hadoop input format for reading XML files by a start tag and an end tag. This is similar with [XmlInputFormat.java](https://github.com/apache/mahout/blob/9d14053c80a1244bdf7157ab02748a492ae9868a/integration/src/main/java/org/apache/mahout/text/wikipedia/XmlInputFormat.java) in [Mahout](http://mahout.apache.org) but supports to read compressed files, different encodings and read elements including attributes,
which you may make direct use of as follows:

```scala
import com.databricks.spark.xml.XmlInputFormat

// This will detect the tags including attributes
sc.hadoopConfiguration.set(XmlInputFormat.START_TAG_KEY, "<books>")
sc.hadoopConfiguration.set(XmlInputFormat.END_TAG_KEY, "</books>")
sc.hadoopConfiguration.set(XmlInputFormat.ENCODING_KEY, "utf-8")

val records = context.newAPIHadoopFile(
  path,
  classOf[XmlInputFormat],
  classOf[LongWritable],
  classOf[Text])
```

## Building From Source
This library is built with [SBT](http://www.scala-sbt.org/0.13/docs/Command-Line-Reference.html), which is automatically downloaded by the included shell script. To build a JAR file simply run `sbt/sbt package` from the project root. The build configuration includes support for both Scala 2.10 and 2.11.

## Acknowledgements

This project was initially created by [HyukjinKwon](https://github.com/HyukjinKwon) and donated to [Databricks](https://databricks.com).
<|MERGE_RESOLUTION|>--- conflicted
+++ resolved
@@ -12,7 +12,7 @@
 
 
 ## Linking
-You can link against this library in your program at the following coordiates:
+You can link against this library in your program at the following coordinates:
 
 ### Scala 2.10
 ```
@@ -37,11 +37,7 @@
 
 ### Spark compiled with Scala 2.11
 ```
-<<<<<<< HEAD
 $SPARK_HOME/bin/spark-shell --packages com.databricks:spark-xml_2.11:0.3.1
-=======
-$ bin/spark-shell --packages com.databricks:spark-xml_2.11:0.3.1
->>>>>>> 30098155
 ```
 
 ## Features
